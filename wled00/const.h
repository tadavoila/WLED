#ifndef WLED_CONST_H
#define WLED_CONST_H

/*
 * Readability defines and their associated numerical values + compile-time constants
 */

#define GRADIENT_PALETTE_COUNT 58

//Defaults
#define DEFAULT_CLIENT_SSID "Your_Network"
#define DEFAULT_AP_SSID     "WLED-AP"
#define DEFAULT_AP_PASS     "wled1234"
#define DEFAULT_OTA_PASS    "wledota"
#define DEFAULT_MDNS_NAME   "x"

//increase if you need more
#ifndef WLED_MAX_USERMODS
  #ifdef ESP8266
    #define WLED_MAX_USERMODS 4
  #else
    #define WLED_MAX_USERMODS 6
  #endif
#endif

#ifndef WLED_MAX_BUSSES
  #ifdef ESP8266
    #define WLED_MAX_BUSSES 3
    #define WLED_MIN_VIRTUAL_BUSSES 2
  #else
    #if defined(CONFIG_IDF_TARGET_ESP32C3)    // 2 RMT, 6 LEDC, only has 1 I2S but NPB does not support it ATM
      #define WLED_MAX_BUSSES 3               // will allow 2 digital & 1 analog (or the other way around)
      #define WLED_MIN_VIRTUAL_BUSSES 3
    #elif defined(CONFIG_IDF_TARGET_ESP32S2)  // 4 RMT, 8 LEDC, only has 1 I2S bus, supported in NPB
      #if defined(USERMOD_AUDIOREACTIVE)      // requested by @softhack007 https://github.com/blazoncek/WLED/issues/33
        #define WLED_MAX_BUSSES 6             // will allow 4 digital & 2 analog
        #define WLED_MIN_VIRTUAL_BUSSES 4
      #else
        #define WLED_MAX_BUSSES 7             // will allow 5 digital & 2 analog
        #define WLED_MIN_VIRTUAL_BUSSES 3
      #endif
    #elif defined(CONFIG_IDF_TARGET_ESP32S3)  // 4 RMT, 8 LEDC, has 2 I2S but NPB does not support them ATM
      #define WLED_MAX_BUSSES 6               // will allow 4 digital & 2 analog
      #define WLED_MIN_VIRTUAL_BUSSES 4
    #else
      #if defined(USERMOD_AUDIOREACTIVE)      // requested by @softhack007 https://github.com/blazoncek/WLED/issues/33
        #define WLED_MAX_BUSSES 8
        #define WLED_MIN_VIRTUAL_BUSSES 2
      #else
        #define WLED_MAX_BUSSES 10
        #define WLED_MIN_VIRTUAL_BUSSES 0
      #endif
    #endif
  #endif
#else
  #ifdef ESP8266
    #if WLED_MAX_BUSES > 5
      #error Maximum number of buses is 5.
    #endif
    #define WLED_MIN_VIRTUAL_BUSSES (5-WLED_MAX_BUSSES)
  #else
    #if WLED_MAX_BUSES > 10
      #error Maximum number of buses is 10.
    #endif
    #define WLED_MIN_VIRTUAL_BUSSES (10-WLED_MAX_BUSSES)
  #endif
#endif

#ifndef WLED_MAX_BUTTONS
  #ifdef ESP8266
    #define WLED_MAX_BUTTONS 2
  #else
    #define WLED_MAX_BUTTONS 4
  #endif
#endif

#ifdef ESP8266
#define WLED_MAX_COLOR_ORDER_MAPPINGS 5
#else
#define WLED_MAX_COLOR_ORDER_MAPPINGS 10
#endif

#if defined(WLED_MAX_LEDMAPS) && (WLED_MAX_LEDMAPS > 32 || WLED_MAX_LEDMAPS < 10)
  #undef WLED_MAX_LEDMAPS
#endif
#ifndef WLED_MAX_LEDMAPS
  #ifdef ESP8266
    #define WLED_MAX_LEDMAPS 10
  #else
    #define WLED_MAX_LEDMAPS 16
  #endif
#endif

#ifndef WLED_MAX_SEGNAME_LEN
  #ifdef ESP8266
    #define WLED_MAX_SEGNAME_LEN 32
  #else
    #define WLED_MAX_SEGNAME_LEN 64
  #endif
#else
  #if WLED_MAX_SEGNAME_LEN<32
    #undef WLED_MAX_SEGNAME_LEN
    #define WLED_MAX_SEGNAME_LEN 32
  #else
    #warning WLED UI does not support modified maximum segment name length!
  #endif
#endif

//Usermod IDs
#define USERMOD_ID_RESERVED               0     //Unused. Might indicate no usermod present
#define USERMOD_ID_UNSPECIFIED            1     //Default value for a general user mod that does not specify a custom ID
#define USERMOD_ID_EXAMPLE                2     //Usermod "usermod_v2_example.h"
#define USERMOD_ID_TEMPERATURE            3     //Usermod "usermod_temperature.h"
#define USERMOD_ID_FIXNETSERVICES         4     //Usermod "usermod_Fix_unreachable_netservices.h"
#define USERMOD_ID_PIRSWITCH              5     //Usermod "usermod_PIR_sensor_switch.h"
#define USERMOD_ID_IMU                    6     //Usermod "usermod_mpu6050_imu.h"
#define USERMOD_ID_FOUR_LINE_DISP         7     //Usermod "usermod_v2_four_line_display.h
#define USERMOD_ID_ROTARY_ENC_UI          8     //Usermod "usermod_v2_rotary_encoder_ui.h"
#define USERMOD_ID_AUTO_SAVE              9     //Usermod "usermod_v2_auto_save.h"
#define USERMOD_ID_DHT                   10     //Usermod "usermod_dht.h"
#define USERMOD_ID_MODE_SORT             11     //Usermod "usermod_v2_mode_sort.h"
#define USERMOD_ID_VL53L0X               12     //Usermod "usermod_vl53l0x_gestures.h"
#define USERMOD_ID_MULTI_RELAY           13     //Usermod "usermod_multi_relay.h"
#define USERMOD_ID_ANIMATED_STAIRCASE    14     //Usermod "Animated_Staircase.h"
#define USERMOD_ID_RTC                   15     //Usermod "usermod_rtc.h"
#define USERMOD_ID_ELEKSTUBE_IPS         16     //Usermod "usermod_elekstube_ips.h"
#define USERMOD_ID_SN_PHOTORESISTOR      17     //Usermod "usermod_sn_photoresistor.h"
#define USERMOD_ID_BATTERY               18     //Usermod "usermod_v2_battery.h"
#define USERMOD_ID_PWM_FAN               19     //Usermod "usermod_PWM_fan.h"
#define USERMOD_ID_BH1750                20     //Usermod "usermod_bh1750.h"
#define USERMOD_ID_SEVEN_SEGMENT_DISPLAY 21     //Usermod "usermod_v2_seven_segment_display.h"
#define USERMOD_RGB_ROTARY_ENCODER       22     //Usermod "rgb-rotary-encoder.h"
#define USERMOD_ID_QUINLED_AN_PENTA      23     //Usermod "quinled-an-penta.h"
#define USERMOD_ID_SSDR                  24     //Usermod "usermod_v2_seven_segment_display_reloaded.h"
#define USERMOD_ID_CRONIXIE              25     //Usermod "usermod_cronixie.h"
#define USERMOD_ID_WIZLIGHTS             26     //Usermod "wizlights.h"
#define USERMOD_ID_WORDCLOCK             27     //Usermod "usermod_v2_word_clock.h"
#define USERMOD_ID_MY9291                28     //Usermod "usermod_MY9291.h"
#define USERMOD_ID_SI7021_MQTT_HA        29     //Usermod "usermod_si7021_mqtt_ha.h"
#define USERMOD_ID_BME280                30     //Usermod "usermod_bme280.h
#define USERMOD_ID_SMARTNEST             31     //Usermod "usermod_smartnest.h"
#define USERMOD_ID_AUDIOREACTIVE         32     //Usermod "audioreactive.h"
#define USERMOD_ID_ANALOG_CLOCK          33     //Usermod "Analog_Clock.h"
#define USERMOD_ID_PING_PONG_CLOCK       34     //Usermod "usermod_v2_ping_pong_clock.h"
#define USERMOD_ID_ADS1115               35     //Usermod "usermod_ads1115.h"
#define USERMOD_ID_BOBLIGHT              36     //Usermod "boblight.h"
#define USERMOD_ID_SD_CARD               37     //Usermod "usermod_sd_card.h"
#define USERMOD_ID_PWM_OUTPUTS           38     //Usermod "usermod_pwm_outputs.h
#define USERMOD_ID_SHT                   39     //Usermod "usermod_sht.h
#define USERMOD_ID_KLIPPER               40     //Usermod Klipper percentage
#define USERMOD_ID_WIREGUARD             41     //Usermod "wireguard.h"
#define USERMOD_ID_INTERNAL_TEMPERATURE  42     //Usermod "usermod_internal_temperature.h"
<<<<<<< HEAD
#define USERMOD_ID_HTTP_PULL_LIGHT_CONTROL 43   //usermod "usermod_v2_HttpPullLightControl.h"
=======
#define USERMOD_ID_LDR_DUSK_DAWN         43     //Usermod "usermod_LDR_Dusk_Dawn_v2.h"
>>>>>>> 10faaaf5

//Access point behavior
#define AP_BEHAVIOR_BOOT_NO_CONN          0     //Open AP when no connection after boot
#define AP_BEHAVIOR_NO_CONN               1     //Open when no connection (either after boot or if connection is lost)
#define AP_BEHAVIOR_ALWAYS                2     //Always open
#define AP_BEHAVIOR_BUTTON_ONLY           3     //Only when button pressed for 6 sec

//Notifier callMode
#define CALL_MODE_INIT           0     //no updates on init, can be used to disable updates
#define CALL_MODE_DIRECT_CHANGE  1
#define CALL_MODE_BUTTON         2     //default button actions applied to selected segments
#define CALL_MODE_NOTIFICATION   3
#define CALL_MODE_NIGHTLIGHT     4
#define CALL_MODE_NO_NOTIFY      5
#define CALL_MODE_FX_CHANGED     6     //no longer used
#define CALL_MODE_HUE            7
#define CALL_MODE_PRESET_CYCLE   8     //no longer used
#define CALL_MODE_BLYNK          9     //no longer used
#define CALL_MODE_ALEXA         10
#define CALL_MODE_WS_SEND       11     //special call mode, not for notifier, updates websocket only
#define CALL_MODE_BUTTON_PRESET 12     //button/IR JSON preset/macro

//RGB to RGBW conversion mode
#define RGBW_MODE_MANUAL_ONLY     0    // No automatic white channel calculation. Manual white channel slider
#define RGBW_MODE_AUTO_BRIGHTER   1    // New algorithm. Adds as much white as the darkest RGBW channel
#define RGBW_MODE_AUTO_ACCURATE   2    // New algorithm. Adds as much white as the darkest RGBW channel and subtracts this amount from each RGB channel
#define RGBW_MODE_DUAL            3    // Manual slider + auto calculation. Automatically calculates only if manual slider is set to off (0)
#define RGBW_MODE_MAX             4    // Sets white to the value of the brightest RGB channel (good for white-only LEDs without any RGB)
//#define RGBW_MODE_LEGACY        4    // Old floating algorithm. Too slow for realtime and palette support (unused)
#define AW_GLOBAL_DISABLED      255    // Global auto white mode override disabled. Per-bus setting is used

//realtime modes
#define REALTIME_MODE_INACTIVE    0
#define REALTIME_MODE_GENERIC     1
#define REALTIME_MODE_UDP         2
#define REALTIME_MODE_HYPERION    3
#define REALTIME_MODE_E131        4
#define REALTIME_MODE_ADALIGHT    5
#define REALTIME_MODE_ARTNET      6
#define REALTIME_MODE_TPM2NET     7
#define REALTIME_MODE_DDP         8

//realtime override modes
#define REALTIME_OVERRIDE_NONE    0
#define REALTIME_OVERRIDE_ONCE    1
#define REALTIME_OVERRIDE_ALWAYS  2

//E1.31 DMX modes
#define DMX_MODE_DISABLED         0            //not used
#define DMX_MODE_SINGLE_RGB       1            //all LEDs same RGB color (3 channels)
#define DMX_MODE_SINGLE_DRGB      2            //all LEDs same RGB color and master dimmer (4 channels)
#define DMX_MODE_EFFECT           3            //trigger standalone effects of WLED (15 channels)
#define DMX_MODE_EFFECT_W         7            //trigger standalone effects of WLED (18 channels)
#define DMX_MODE_MULTIPLE_RGB     4            //every LED is addressed with its own RGB (ledCount * 3 channels)
#define DMX_MODE_MULTIPLE_DRGB    5            //every LED is addressed with its own RGB and share a master dimmer (ledCount * 3 + 1 channels)
#define DMX_MODE_MULTIPLE_RGBW    6            //every LED is addressed with its own RGBW (ledCount * 4 channels)
#define DMX_MODE_EFFECT_SEGMENT   8            //trigger standalone effects of WLED (15 channels per segment)
#define DMX_MODE_EFFECT_SEGMENT_W 9            //trigger standalone effects of WLED (18 channels per segment)
#define DMX_MODE_PRESET           10           //apply presets (1 channel)

//Light capability byte (unused) 0bRCCCTTTT
//bits 0/1/2/3: specifies a type of LED driver. A single "driver" may have different chip models but must have the same protocol/behavior
//bits 4/5/6: specifies the class of LED driver - 0b000 (dec. 0-15)  unconfigured/reserved
//                                              - 0b001 (dec. 16-31) digital (data pin only)
//                                              - 0b010 (dec. 32-47) analog (PWM)
//                                              - 0b011 (dec. 48-63) digital (data + clock / SPI)
//                                              - 0b100 (dec. 64-79) unused/reserved
//                                              - 0b101 (dec. 80-95) virtual network busses
//                                              - 0b110 (dec. 96-111) unused/reserved
//                                              - 0b111 (dec. 112-127) unused/reserved
//bit 7 is reserved and set to 0

#define TYPE_NONE                 0            //light is not configured
#define TYPE_RESERVED             1            //unused. Might indicate a "virtual" light
//Digital types (data pin only) (16-31)
#define TYPE_WS2812_1CH          18            //white-only chips (1 channel per IC) (unused)
#define TYPE_WS2812_1CH_X3       19            //white-only chips (3 channels per IC)
#define TYPE_WS2812_2CH_X3       20            //CCT chips (1st IC controls WW + CW of 1st zone and CW of 2nd zone, 2nd IC controls WW of 2nd zone and WW + CW of 3rd zone)
#define TYPE_WS2812_WWA          21            //amber + warm + cold white
#define TYPE_WS2812_RGB          22
#define TYPE_GS8608              23            //same driver as WS2812, but will require signal 2x per second (else displays test pattern)
#define TYPE_WS2811_400KHZ       24            //half-speed WS2812 protocol, used by very old WS2811 units
#define TYPE_TM1829              25
#define TYPE_UCS8903             26
#define TYPE_UCS8904             29
#define TYPE_SK6812_RGBW         30
#define TYPE_TM1814              31
//"Analog" types (PWM) (32-47)
#define TYPE_ONOFF               40            //binary output (relays etc.)
#define TYPE_ANALOG_1CH          41            //single channel PWM. Uses value of brightest RGBW channel
#define TYPE_ANALOG_2CH          42            //analog WW + CW
#define TYPE_ANALOG_3CH          43            //analog RGB
#define TYPE_ANALOG_4CH          44            //analog RGBW
#define TYPE_ANALOG_5CH          45            //analog RGB + WW + CW
//Digital types (data + clock / SPI) (48-63)
#define TYPE_WS2801              50
#define TYPE_APA102              51
#define TYPE_LPD8806             52
#define TYPE_P9813               53
#define TYPE_LPD6803             54
//Network types (master broadcast) (80-95)
#define TYPE_NET_DDP_RGB         80            //network DDP RGB bus (master broadcast bus)
#define TYPE_NET_E131_RGB        81            //network E131 RGB bus (master broadcast bus, unused)
#define TYPE_NET_ARTNET_RGB      82            //network ArtNet RGB bus (master broadcast bus, unused)
#define TYPE_NET_DDP_RGBW        88            //network DDP RGBW bus (master broadcast bus)

#define IS_DIGITAL(t) ((t) & 0x10) //digital are 16-31 and 48-63
#define IS_PWM(t)     ((t) > 40 && (t) < 46)
#define NUM_PWM_PINS(t) ((t) - 40) //for analog PWM 41-45 only
#define IS_2PIN(t)      ((t) > 47)

//Color orders
#define COL_ORDER_GRB             0           //GRB(w),defaut
#define COL_ORDER_RGB             1           //common for WS2811
#define COL_ORDER_BRG             2
#define COL_ORDER_RBG             3
#define COL_ORDER_BGR             4
#define COL_ORDER_GBR             5
#define COL_ORDER_MAX             5


//Button type
#define BTN_TYPE_NONE             0
#define BTN_TYPE_RESERVED         1
#define BTN_TYPE_PUSH             2
#define BTN_TYPE_PUSH_ACT_HIGH    3
#define BTN_TYPE_SWITCH           4
#define BTN_TYPE_PIR_SENSOR       5
#define BTN_TYPE_TOUCH            6
#define BTN_TYPE_ANALOG           7
#define BTN_TYPE_ANALOG_INVERTED  8

//Ethernet board types
#define WLED_NUM_ETH_TYPES       11

#define WLED_ETH_NONE             0
#define WLED_ETH_WT32_ETH01       1
#define WLED_ETH_ESP32_POE        2
#define WLED_ETH_WESP32           3
#define WLED_ETH_QUINLED          4
#define WLED_ETH_TWILIGHTLORD     5
#define WLED_ETH_ESP32DEUX        6
#define WLED_ETH_ESP32ETHKITVE    7
#define WLED_ETH_QUINLED_OCTA     8
#define WLED_ETH_ABCWLEDV43ETH    9
#define WLED_ETH_SERG74          10

//Hue error codes
#define HUE_ERROR_INACTIVE        0
#define HUE_ERROR_UNAUTHORIZED    1
#define HUE_ERROR_LIGHTID         3
#define HUE_ERROR_PUSHLINK      101
#define HUE_ERROR_JSON_PARSING  250
#define HUE_ERROR_TIMEOUT       251
#define HUE_ERROR_ACTIVE        255

//Segment option byte bits
#define SEG_OPTION_SELECTED       0
#define SEG_OPTION_REVERSED       1
#define SEG_OPTION_ON             2
#define SEG_OPTION_MIRROR         3            //Indicates that the effect will be mirrored within the segment
#define SEG_OPTION_FREEZE         4            //Segment contents will not be refreshed
#define SEG_OPTION_RESET          5            //Segment runtime requires reset
#define SEG_OPTION_REVERSED_Y     6
#define SEG_OPTION_MIRROR_Y       7
#define SEG_OPTION_TRANSPOSED     8

//Segment differs return byte
#define SEG_DIFFERS_BRI        0x01 // opacity
#define SEG_DIFFERS_OPT        0x02 // all segment options except: selected, reset & transitional
#define SEG_DIFFERS_COL        0x04 // colors
#define SEG_DIFFERS_FX         0x08 // effect/mode parameters
#define SEG_DIFFERS_BOUNDS     0x10 // segment start/stop bounds
#define SEG_DIFFERS_GSO        0x20 // grouping, spacing & offset
#define SEG_DIFFERS_SEL        0x80 // selected

//Playlist option byte
#define PL_OPTION_SHUFFLE      0x01

// Segment capability byte
#define SEG_CAPABILITY_RGB     0x01
#define SEG_CAPABILITY_W       0x02
#define SEG_CAPABILITY_CCT     0x04

// WLED Error modes
#define ERR_NONE         0  // All good :)
#define ERR_DENIED       1  // Permission denied
#define ERR_EEP_COMMIT   2  // Could not commit to EEPROM (wrong flash layout?) OBSOLETE
#define ERR_NOBUF        3  // JSON buffer was not released in time, request cannot be handled at this time
#define ERR_JSON         9  // JSON parsing failed (input too large?)
#define ERR_FS_BEGIN    10  // Could not init filesystem (no partition?)
#define ERR_FS_QUOTA    11  // The FS is full or the maximum file size is reached
#define ERR_FS_PLOAD    12  // It was attempted to load a preset that does not exist
#define ERR_FS_IRLOAD   13  // It was attempted to load an IR JSON cmd, but the "ir.json" file does not exist
#define ERR_FS_RMLOAD   14  // It was attempted to load an remote JSON cmd, but the "remote.json" file does not exist
#define ERR_FS_GENERAL  19  // A general unspecified filesystem error occurred
#define ERR_OVERTEMP    30  // An attached temperature sensor has measured above threshold temperature (not implemented)
#define ERR_OVERCURRENT 31  // An attached current sensor has measured a current above the threshold (not implemented)
#define ERR_UNDERVOLT   32  // An attached voltmeter has measured a voltage below the threshold (not implemented)

// Timer mode types
#define NL_MODE_SET               0            //After nightlight time elapsed, set to target brightness
#define NL_MODE_FADE              1            //Fade to target brightness gradually
#define NL_MODE_COLORFADE         2            //Fade to target brightness and secondary color gradually
#define NL_MODE_SUN               3            //Sunrise/sunset. Target brightness is set immediately, then Sunrise effect is started. Max 60 min.

// Settings sub page IDs
#define SUBPAGE_MENU              0
#define SUBPAGE_WIFI              1
#define SUBPAGE_LEDS              2
#define SUBPAGE_UI                3
#define SUBPAGE_SYNC              4
#define SUBPAGE_TIME              5
#define SUBPAGE_SEC               6
#define SUBPAGE_DMX               7
#define SUBPAGE_UM                8
#define SUBPAGE_UPDATE            9
#define SUBPAGE_2D               10
#define SUBPAGE_LOCK            251
#define SUBPAGE_PINREQ          252
#define SUBPAGE_CSS             253
#define SUBPAGE_JS              254
#define SUBPAGE_WELCOME         255

#define NTP_PACKET_SIZE 48       // size of NTP receive buffer
#define NTP_MIN_PACKET_SIZE 48   // min expected size - NTP v4 allows for "extended information" appended to the standard fields

//maximum number of rendered LEDs - this does not have to match max. physical LEDs, e.g. if there are virtual busses
#ifndef MAX_LEDS
#ifdef ESP8266
#define MAX_LEDS 1664 //can't rely on memory limit to limit this to 1600 LEDs
#else
#define MAX_LEDS 8192
#endif
#endif

#ifndef MAX_LED_MEMORY
  #ifdef ESP8266
    #define MAX_LED_MEMORY 4000
  #else
    #if defined(ARDUINO_ARCH_ESP32S2) || defined(ARDUINO_ARCH_ESP32C3)
      #define MAX_LED_MEMORY 32000
    #else
      #define MAX_LED_MEMORY 64000
    #endif
  #endif
#endif

#ifndef MAX_LEDS_PER_BUS
#define MAX_LEDS_PER_BUS 2048   // may not be enough for fast LEDs (i.e. APA102)
#endif

// string temp buffer (now stored in stack locally)
#ifdef ESP8266
#define SETTINGS_STACK_BUF_SIZE 2048
#else
#define SETTINGS_STACK_BUF_SIZE 3608  // warning: quite a large value for stack
#endif

#ifdef WLED_USE_ETHERNET
  #define E131_MAX_UNIVERSE_COUNT 20
#else
  #ifdef ESP8266
    #define E131_MAX_UNIVERSE_COUNT 9
  #else
    #define E131_MAX_UNIVERSE_COUNT 12
  #endif
#endif

#ifndef ABL_MILLIAMPS_DEFAULT
  #define ABL_MILLIAMPS_DEFAULT 850   // auto lower brightness to stay close to milliampere limit
#else
  #if ABL_MILLIAMPS_DEFAULT == 0      // disable ABL
  #elif ABL_MILLIAMPS_DEFAULT < 250   // make sure value is at least 250
   #warning "make sure value is at least 250"
   #define ABL_MILLIAMPS_DEFAULT 250
  #endif
#endif

// PWM settings
#ifndef WLED_PWM_FREQ
#ifdef ESP8266
  #define WLED_PWM_FREQ    880 //PWM frequency proven as good for LEDs
#else
  #define WLED_PWM_FREQ  19531
#endif
#endif

#define TOUCH_THRESHOLD 32 // limit to recognize a touch, higher value means more sensitive

// Size of buffer for API JSON object (increase for more segments)
#ifdef ESP8266
  #define JSON_BUFFER_SIZE 10240
#else
  #define JSON_BUFFER_SIZE 24576
#endif

//#define MIN_HEAP_SIZE (8k for AsyncWebServer)
#define MIN_HEAP_SIZE 8192

// Maximum size of node map (list of other WLED instances)
#ifdef ESP8266
  #define WLED_MAX_NODES 24
#else
  #define WLED_MAX_NODES 150
#endif

//this is merely a default now and can be changed at runtime
#ifndef LEDPIN
#if defined(ESP8266) || (defined(ARDUINO_ARCH_ESP32) && defined(WLED_USE_PSRAM)) || defined(CONFIG_IDF_TARGET_ESP32C3) || defined(ARDUINO_ESP32_PICO)
  #define LEDPIN 2    // GPIO2 (D4) on Wemos D1 mini compatible boards, and on boards where GPIO16 is not available
#else
  #define LEDPIN 16   // aligns with GPIO2 (D4) on Wemos D1 mini32 compatible boards
#endif
#endif

#ifdef WLED_ENABLE_DMX
#if (LEDPIN == 2)
  #undef LEDPIN
  #define LEDPIN 1
  #warning "Pin conflict compiling with DMX and LEDs on pin 2. The default LED pin has been changed to pin 1."
#endif
#endif

#ifndef DEFAULT_LED_COUNT
  #define DEFAULT_LED_COUNT 30
#endif

#define INTERFACE_UPDATE_COOLDOWN 1000 // time in ms to wait between websockets, alexa, and MQTT updates

#define PIN_RETRY_COOLDOWN   3000 // time in ms after an incorrect attempt PIN and OTA pass will be rejected even if correct
#define PIN_TIMEOUT        900000 // time in ms after which the PIN will be required again, 15 minutes

// HW_PIN_SCL & HW_PIN_SDA are used for information in usermods settings page and usermods themselves
// which GPIO pins are actually used in a hardware layout (controller board)
#if defined(I2CSCLPIN) && !defined(HW_PIN_SCL)
  #define HW_PIN_SCL I2CSCLPIN
#endif
#if defined(I2CSDAPIN) && !defined(HW_PIN_SDA)
  #define HW_PIN_SDA I2CSDAPIN
#endif
// you cannot change HW I2C pins on 8266
#if defined(ESP8266) && defined(HW_PIN_SCL)
  #undef HW_PIN_SCL
#endif
#if defined(ESP8266) && defined(HW_PIN_SDA)
  #undef HW_PIN_SDA
#endif
// defaults for 1st I2C on ESP32 (Wire global)
#ifndef HW_PIN_SCL
  #define HW_PIN_SCL SCL
#endif
#ifndef HW_PIN_SDA
  #define HW_PIN_SDA SDA
#endif

// HW_PIN_SCLKSPI & HW_PIN_MOSISPI & HW_PIN_MISOSPI are used for information in usermods settings page and usermods themselves
// which GPIO pins are actually used in a hardware layout (controller board)
#if defined(SPISCLKPIN) && !defined(HW_PIN_CLOCKSPI)
  #define HW_PIN_CLOCKSPI SPISCLKPIN
#endif
#if defined(SPIMOSIPIN) && !defined(HW_PIN_MOSISPI)
  #define HW_PIN_MOSISPI SPIMOSIPIN
#endif
#if defined(SPIMISOPIN) && !defined(HW_PIN_MISOSPI)
  #define HW_PIN_MISOSPI SPIMISOPIN
#endif
// you cannot change HW SPI pins on 8266
#if defined(ESP8266) && defined(HW_PIN_CLOCKSPI)
  #undef HW_PIN_CLOCKSPI
#endif
#if defined(ESP8266) && defined(HW_PIN_DATASPI)
  #undef HW_PIN_DATASPI
#endif
#if defined(ESP8266) && defined(HW_PIN_MISOSPI)
  #undef HW_PIN_MISOSPI
#endif
// defaults for VSPI on ESP32 (SPI global, SPI.cpp) as HSPI is used by WLED (bus_wrapper.h)
#ifndef HW_PIN_CLOCKSPI
  #define HW_PIN_CLOCKSPI SCK
#endif
#ifndef HW_PIN_DATASPI
  #define HW_PIN_DATASPI MOSI
#endif
#ifndef HW_PIN_MISOSPI
  #define HW_PIN_MISOSPI MISO
#endif

#endif<|MERGE_RESOLUTION|>--- conflicted
+++ resolved
@@ -150,11 +150,8 @@
 #define USERMOD_ID_KLIPPER               40     //Usermod Klipper percentage
 #define USERMOD_ID_WIREGUARD             41     //Usermod "wireguard.h"
 #define USERMOD_ID_INTERNAL_TEMPERATURE  42     //Usermod "usermod_internal_temperature.h"
-<<<<<<< HEAD
 #define USERMOD_ID_HTTP_PULL_LIGHT_CONTROL 43   //usermod "usermod_v2_HttpPullLightControl.h"
-=======
-#define USERMOD_ID_LDR_DUSK_DAWN         43     //Usermod "usermod_LDR_Dusk_Dawn_v2.h"
->>>>>>> 10faaaf5
+#define USERMOD_ID_LDR_DUSK_DAWN         44     //Usermod "usermod_LDR_Dusk_Dawn_v2.h"
 
 //Access point behavior
 #define AP_BEHAVIOR_BOOT_NO_CONN          0     //Open AP when no connection after boot
