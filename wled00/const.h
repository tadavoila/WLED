--- conflicted
+++ resolved
@@ -59,11 +59,7 @@
 #define USERMOD_ID_ELEKSTUBE_IPS         16     //Usermod "usermod_elekstube_ips.h"
 #define USERMOD_ID_SN_PHOTORESISTOR      17     //Usermod "usermod_sn_photoresistor.h"
 #define USERMOD_ID_BATTERY_STATUS_BASIC  18     //Usermod "usermod_v2_battery_status_basic.h"
-<<<<<<< HEAD
-#define USERMOD_ID_PWM_FAN               19     //Usermod "usermod-PWM-fan.h"
-=======
 #define USERMOD_ID_PWM_FAN               19     //Usermod "usermod_PWM_fan.h"
->>>>>>> cbb12e1b
 
 //Access point behavior
 #define AP_BEHAVIOR_BOOT_NO_CONN          0     //Open AP when no connection after boot
