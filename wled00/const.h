#ifndef WLED_CONST_H
#define WLED_CONST_H

/*
 * Readability defines and their associated numerical values + compile-time constants
 */

#define GRADIENT_PALETTE_COUNT 58

//Defaults
#define DEFAULT_CLIENT_SSID "Your_Network"
#define DEFAULT_AP_SSID     "WLED-AP"
#define DEFAULT_AP_PASS     "wled1234"
#define DEFAULT_OTA_PASS    "wledota"
#define DEFAULT_MDNS_NAME   "x"

//increase if you need more
#ifndef WLED_MAX_USERMODS
  #ifdef ESP8266
    #define WLED_MAX_USERMODS 4
  #else
    #define WLED_MAX_USERMODS 6
  #endif
#endif

#ifndef WLED_MAX_BUSSES
  #ifdef ESP8266
    #define WLED_MAX_BUSSES 3
    #define WLED_MIN_VIRTUAL_BUSSES 2
  #else
    #if defined(CONFIG_IDF_TARGET_ESP32C3)    // 2 RMT, 6 LEDC, only has 1 I2S but NPB does not support it ATM
      #define WLED_MAX_BUSSES 3               // will allow 2 digital & 1 analog (or the other way around)
      #define WLED_MIN_VIRTUAL_BUSSES 3
    #elif defined(CONFIG_IDF_TARGET_ESP32S2)  // 4 RMT, 8 LEDC, only has 1 I2S bus, supported in NPB
      #if defined(USERMOD_AUDIOREACTIVE)      // requested by @softhack007 https://github.com/blazoncek/WLED/issues/33
        #define WLED_MAX_BUSSES 6             // will allow 4 digital & 2 analog
        #define WLED_MIN_VIRTUAL_BUSSES 4
      #else
        #define WLED_MAX_BUSSES 7             // will allow 5 digital & 2 analog
        #define WLED_MIN_VIRTUAL_BUSSES 3
      #endif
    #elif defined(CONFIG_IDF_TARGET_ESP32S3)  // 4 RMT, 8 LEDC, has 2 I2S but NPB does not support them ATM
      #define WLED_MAX_BUSSES 6               // will allow 4 digital & 2 analog
      #define WLED_MIN_VIRTUAL_BUSSES 4
    #else
      #if defined(USERMOD_AUDIOREACTIVE)      // requested by @softhack007 https://github.com/blazoncek/WLED/issues/33
        #define WLED_MAX_BUSSES 8
        #define WLED_MIN_VIRTUAL_BUSSES 2
      #else
        #define WLED_MAX_BUSSES 10
        #define WLED_MIN_VIRTUAL_BUSSES 0
      #endif
    #endif
  #endif
#else
  #ifdef ESP8266
    #if WLED_MAX_BUSES > 5
      #error Maximum number of buses is 5.
    #endif
    #define WLED_MIN_VIRTUAL_BUSSES (5-WLED_MAX_BUSSES)
  #else
    #if WLED_MAX_BUSES > 10
      #error Maximum number of buses is 10.
    #endif
    #define WLED_MIN_VIRTUAL_BUSSES (10-WLED_MAX_BUSSES)
  #endif
#endif

#ifndef WLED_MAX_BUTTONS
  #ifdef ESP8266
    #define WLED_MAX_BUTTONS 2
  #else
    #define WLED_MAX_BUTTONS 4
  #endif
#endif

#ifdef ESP8266
#define WLED_MAX_COLOR_ORDER_MAPPINGS 5
#else
#define WLED_MAX_COLOR_ORDER_MAPPINGS 10
#endif

#if defined(WLED_MAX_LEDMAPS) && (WLED_MAX_LEDMAPS > 32 || WLED_MAX_LEDMAPS < 10)
  #undef WLED_MAX_LEDMAPS
#endif
#ifndef WLED_MAX_LEDMAPS
  #ifdef ESP8266
    #define WLED_MAX_LEDMAPS 10
  #else
    #define WLED_MAX_LEDMAPS 16
  #endif
#endif

#ifndef WLED_MAX_SEGNAME_LEN
  #ifdef ESP8266
    #define WLED_MAX_SEGNAME_LEN 32
  #else
    #define WLED_MAX_SEGNAME_LEN 64
  #endif
#else
  #if WLED_MAX_SEGNAME_LEN<32
    #undef WLED_MAX_SEGNAME_LEN
    #define WLED_MAX_SEGNAME_LEN 32
  #else
    #warning WLED UI does not support modified maximum segment name length!
  #endif
#endif

//Usermod IDs
#define USERMOD_ID_RESERVED               0     //Unused. Might indicate no usermod present
#define USERMOD_ID_UNSPECIFIED            1     //Default value for a general user mod that does not specify a custom ID
#define USERMOD_ID_EXAMPLE                2     //Usermod "usermod_v2_example.h"
#define USERMOD_ID_TEMPERATURE            3     //Usermod "usermod_temperature.h"
#define USERMOD_ID_FIXNETSERVICES         4     //Usermod "usermod_Fix_unreachable_netservices.h"
#define USERMOD_ID_PIRSWITCH              5     //Usermod "usermod_PIR_sensor_switch.h"
#define USERMOD_ID_IMU                    6     //Usermod "usermod_mpu6050_imu.h"
#define USERMOD_ID_FOUR_LINE_DISP         7     //Usermod "usermod_v2_four_line_display.h
#define USERMOD_ID_ROTARY_ENC_UI          8     //Usermod "usermod_v2_rotary_encoder_ui.h"
#define USERMOD_ID_AUTO_SAVE              9     //Usermod "usermod_v2_auto_save.h"
#define USERMOD_ID_DHT                   10     //Usermod "usermod_dht.h"
#define USERMOD_ID_MODE_SORT             11     //Usermod "usermod_v2_mode_sort.h"
#define USERMOD_ID_VL53L0X               12     //Usermod "usermod_vl53l0x_gestures.h"
#define USERMOD_ID_MULTI_RELAY           13     //Usermod "usermod_multi_relay.h"
#define USERMOD_ID_ANIMATED_STAIRCASE    14     //Usermod "Animated_Staircase.h"
#define USERMOD_ID_RTC                   15     //Usermod "usermod_rtc.h"
#define USERMOD_ID_ELEKSTUBE_IPS         16     //Usermod "usermod_elekstube_ips.h"
#define USERMOD_ID_SN_PHOTORESISTOR      17     //Usermod "usermod_sn_photoresistor.h"
#define USERMOD_ID_BATTERY               18     //Usermod "usermod_v2_battery.h"
#define USERMOD_ID_PWM_FAN               19     //Usermod "usermod_PWM_fan.h"
#define USERMOD_ID_BH1750                20     //Usermod "usermod_bh1750.h"
#define USERMOD_ID_SEVEN_SEGMENT_DISPLAY 21     //Usermod "usermod_v2_seven_segment_display.h"
#define USERMOD_RGB_ROTARY_ENCODER       22     //Usermod "rgb-rotary-encoder.h"
#define USERMOD_ID_QUINLED_AN_PENTA      23     //Usermod "quinled-an-penta.h"
#define USERMOD_ID_SSDR                  24     //Usermod "usermod_v2_seven_segment_display_reloaded.h"
#define USERMOD_ID_CRONIXIE              25     //Usermod "usermod_cronixie.h"
#define USERMOD_ID_WIZLIGHTS             26     //Usermod "wizlights.h"
#define USERMOD_ID_WORDCLOCK             27     //Usermod "usermod_v2_word_clock.h"
#define USERMOD_ID_MY9291                28     //Usermod "usermod_MY9291.h"
#define USERMOD_ID_SI7021_MQTT_HA        29     //Usermod "usermod_si7021_mqtt_ha.h"
#define USERMOD_ID_BME280                30     //Usermod "usermod_bme280.h
#define USERMOD_ID_SMARTNEST             31     //Usermod "usermod_smartnest.h"
#define USERMOD_ID_AUDIOREACTIVE         32     //Usermod "audioreactive.h"
#define USERMOD_ID_ANALOG_CLOCK          33     //Usermod "Analog_Clock.h"
#define USERMOD_ID_PING_PONG_CLOCK       34     //Usermod "usermod_v2_ping_pong_clock.h"
#define USERMOD_ID_ADS1115               35     //Usermod "usermod_ads1115.h"
#define USERMOD_ID_BOBLIGHT              36     //Usermod "boblight.h"
#define USERMOD_ID_SD_CARD               37     //Usermod "usermod_sd_card.h"
#define USERMOD_ID_PWM_OUTPUTS           38     //Usermod "usermod_pwm_outputs.h
#define USERMOD_ID_SHT                   39     //Usermod "usermod_sht.h
#define USERMOD_ID_KLIPPER               40     //Usermod Klipper percentage
#define USERMOD_ID_WIREGUARD             41     //Usermod "wireguard.h"
#define USERMOD_ID_INTERNAL_TEMPERATURE  42     //Usermod "usermod_internal_temperature.h"
#define USERMOD_ID_ANIMARTRIX            44     //Usermod "usermod_v2_animartrix.h"

//Access point behavior
#define AP_BEHAVIOR_BOOT_NO_CONN          0     //Open AP when no connection after boot
#define AP_BEHAVIOR_NO_CONN               1     //Open when no connection (either after boot or if connection is lost)
#define AP_BEHAVIOR_ALWAYS                2     //Always open
#define AP_BEHAVIOR_BUTTON_ONLY           3     //Only when button pressed for 6 sec

//Notifier callMode
#define CALL_MODE_INIT           0     //no updates on init, can be used to disable updates
#define CALL_MODE_DIRECT_CHANGE  1
#define CALL_MODE_BUTTON         2     //default button actions applied to selected segments
#define CALL_MODE_NOTIFICATION   3
#define CALL_MODE_NIGHTLIGHT     4
#define CALL_MODE_NO_NOTIFY      5
#define CALL_MODE_FX_CHANGED     6     //no longer used
#define CALL_MODE_HUE            7
#define CALL_MODE_PRESET_CYCLE   8     //no longer used
#define CALL_MODE_BLYNK          9     //no longer used
#define CALL_MODE_ALEXA         10
#define CALL_MODE_WS_SEND       11     //special call mode, not for notifier, updates websocket only
#define CALL_MODE_BUTTON_PRESET 12     //button/IR JSON preset/macro

//RGB to RGBW conversion mode
#define RGBW_MODE_MANUAL_ONLY     0    // No automatic white channel calculation. Manual white channel slider
#define RGBW_MODE_AUTO_BRIGHTER   1    // New algorithm. Adds as much white as the darkest RGBW channel
#define RGBW_MODE_AUTO_ACCURATE   2    // New algorithm. Adds as much white as the darkest RGBW channel and subtracts this amount from each RGB channel
#define RGBW_MODE_DUAL            3    // Manual slider + auto calculation. Automatically calculates only if manual slider is set to off (0)
#define RGBW_MODE_MAX             4    // Sets white to the value of the brightest RGB channel (good for white-only LEDs without any RGB)
//#define RGBW_MODE_LEGACY        4    // Old floating algorithm. Too slow for realtime and palette support (unused)
#define AW_GLOBAL_DISABLED      255    // Global auto white mode override disabled. Per-bus setting is used

//realtime modes
#define REALTIME_MODE_INACTIVE    0
#define REALTIME_MODE_GENERIC     1
#define REALTIME_MODE_UDP         2
#define REALTIME_MODE_HYPERION    3
#define REALTIME_MODE_E131        4
#define REALTIME_MODE_ADALIGHT    5
#define REALTIME_MODE_ARTNET      6
#define REALTIME_MODE_TPM2NET     7
#define REALTIME_MODE_DDP         8

//realtime override modes
#define REALTIME_OVERRIDE_NONE    0
#define REALTIME_OVERRIDE_ONCE    1
#define REALTIME_OVERRIDE_ALWAYS  2

//E1.31 DMX modes
#define DMX_MODE_DISABLED         0            //not used
#define DMX_MODE_SINGLE_RGB       1            //all LEDs same RGB color (3 channels)
#define DMX_MODE_SINGLE_DRGB      2            //all LEDs same RGB color and master dimmer (4 channels)
#define DMX_MODE_EFFECT           3            //trigger standalone effects of WLED (15 channels)
#define DMX_MODE_EFFECT_W         7            //trigger standalone effects of WLED (18 channels)
#define DMX_MODE_MULTIPLE_RGB     4            //every LED is addressed with its own RGB (ledCount * 3 channels)
#define DMX_MODE_MULTIPLE_DRGB    5            //every LED is addressed with its own RGB and share a master dimmer (ledCount * 3 + 1 channels)
#define DMX_MODE_MULTIPLE_RGBW    6            //every LED is addressed with its own RGBW (ledCount * 4 channels)
#define DMX_MODE_EFFECT_SEGMENT   8            //trigger standalone effects of WLED (15 channels per segement)
#define DMX_MODE_EFFECT_SEGMENT_W 9            //trigger standalone effects of WLED (18 channels per segement)
#define DMX_MODE_PRESET           10           //apply presets (1 channel)

//Light capability byte (unused) 0bRCCCTTTT
//bits 0/1/2/3: specifies a type of LED driver. A single "driver" may have different chip models but must have the same protocol/behavior
//bits 4/5/6: specifies the class of LED driver - 0b000 (dec. 0-15)  unconfigured/reserved
//                                              - 0b001 (dec. 16-31) digital (data pin only)
//                                              - 0b010 (dec. 32-47) analog (PWM)
//                                              - 0b011 (dec. 48-63) digital (data + clock / SPI)
//                                              - 0b100 (dec. 64-79) unused/reserved
//                                              - 0b101 (dec. 80-95) virtual network busses
//                                              - 0b110 (dec. 96-111) unused/reserved
//                                              - 0b111 (dec. 112-127) unused/reserved
//bit 7 is reserved and set to 0

#define TYPE_NONE                 0            //light is not configured
#define TYPE_RESERVED             1            //unused. Might indicate a "virtual" light
//Digital types (data pin only) (16-39)
#define TYPE_WS2812_1CH          18            //white-only chips (1 channel per IC) (unused)
#define TYPE_WS2812_1CH_X3       19            //white-only chips (3 channels per IC)
#define TYPE_WS2812_2CH_X3       20            //CCT chips (1st IC controls WW + CW of 1st zone and CW of 2nd zone, 2nd IC controls WW of 2nd zone and WW + CW of 3rd zone)
#define TYPE_WS2812_WWA          21            //amber + warm + cold white
#define TYPE_WS2812_RGB          22
#define TYPE_GS8608              23            //same driver as WS2812, but will require signal 2x per second (else displays test pattern)
#define TYPE_WS2811_400KHZ       24            //half-speed WS2812 protocol, used by very old WS2811 units
#define TYPE_TM1829              25
#define TYPE_UCS8903             26
<<<<<<< HEAD
#define TYPE_APA106              27
#define TYPE_UCS8904             29
=======
#define TYPE_UCS8904             29            //first RGBW digital type (hardcoded in busmanager.cpp, memUsage())
>>>>>>> 7b87475a
#define TYPE_SK6812_RGBW         30
#define TYPE_TM1814              31
//"Analog" types (40-47)
#define TYPE_ONOFF               40            //binary output (relays etc.; NOT PWM)
#define TYPE_ANALOG_1CH          41            //single channel PWM. Uses value of brightest RGBW channel
#define TYPE_ANALOG_2CH          42            //analog WW + CW
#define TYPE_ANALOG_3CH          43            //analog RGB
#define TYPE_ANALOG_4CH          44            //analog RGBW
#define TYPE_ANALOG_5CH          45            //analog RGB + WW + CW
//Digital types (data + clock / SPI) (48-63)
#define TYPE_WS2801              50
#define TYPE_APA102              51
#define TYPE_LPD8806             52
#define TYPE_P9813               53
#define TYPE_LPD6803             54
//Network types (master broadcast) (80-95)
#define TYPE_NET_DDP_RGB         80            //network DDP RGB bus (master broadcast bus)
#define TYPE_NET_E131_RGB        81            //network E131 RGB bus (master broadcast bus, unused)
#define TYPE_NET_ARTNET_RGB      82            //network ArtNet RGB bus (master broadcast bus, unused)
#define TYPE_NET_DDP_RGBW        88            //network DDP RGBW bus (master broadcast bus)

#define IS_TYPE_VALID(t) ((t) > 15 && (t) < 128)
#define IS_DIGITAL(t)    (((t) > 15 && (t) < 40) || ((t) > 47 && (t) < 64)) //digital are 16-39 and 48-63
#define IS_2PIN(t)       ((t) > 47 && (t) < 64)
#define IS_16BIT(t)      ((t) == TYPE_UCS8903 || (t) == TYPE_UCS8904)
#define IS_PWM(t)        ((t) > 40 && (t) < 46)     //does not include on/Off type
#define NUM_PWM_PINS(t)  ((t) - 40)                 //for analog PWM 41-45 only
#define IS_VIRTUAL(t)    ((t) >= 80 && (t) < 96)    //this was a poor choice a better would be 96-111

//Color orders
#define COL_ORDER_GRB             0           //GRB(w),defaut
#define COL_ORDER_RGB             1           //common for WS2811
#define COL_ORDER_BRG             2
#define COL_ORDER_RBG             3
#define COL_ORDER_BGR             4
#define COL_ORDER_GBR             5
#define COL_ORDER_MAX             5

//ESP-NOW
#define ESP_NOW_STATE_UNINIT       0
#define ESP_NOW_STATE_ON           1
#define ESP_NOW_STATE_ERROR        2

//Button type
#define BTN_TYPE_NONE             0
#define BTN_TYPE_RESERVED         1
#define BTN_TYPE_PUSH             2
#define BTN_TYPE_PUSH_ACT_HIGH    3
#define BTN_TYPE_SWITCH           4
#define BTN_TYPE_PIR_SENSOR       5
#define BTN_TYPE_TOUCH            6
#define BTN_TYPE_ANALOG           7
#define BTN_TYPE_ANALOG_INVERTED  8
#define BTN_TYPE_TOUCH_SWITCH     9

//Ethernet board types
#define WLED_NUM_ETH_TYPES       11

#define WLED_ETH_NONE             0
#define WLED_ETH_WT32_ETH01       1
#define WLED_ETH_ESP32_POE        2
#define WLED_ETH_WESP32           3
#define WLED_ETH_QUINLED          4
#define WLED_ETH_TWILIGHTLORD     5
#define WLED_ETH_ESP32DEUX        6
#define WLED_ETH_ESP32ETHKITVE    7
#define WLED_ETH_QUINLED_OCTA     8
#define WLED_ETH_ABCWLEDV43ETH    9
#define WLED_ETH_SERG74          10

//Hue error codes
#define HUE_ERROR_INACTIVE        0
#define HUE_ERROR_UNAUTHORIZED    1
#define HUE_ERROR_LIGHTID         3
#define HUE_ERROR_PUSHLINK      101
#define HUE_ERROR_JSON_PARSING  250
#define HUE_ERROR_TIMEOUT       251
#define HUE_ERROR_ACTIVE        255

//Segment option byte bits
#define SEG_OPTION_SELECTED       0
#define SEG_OPTION_REVERSED       1
#define SEG_OPTION_ON             2
#define SEG_OPTION_MIRROR         3            //Indicates that the effect will be mirrored within the segment
#define SEG_OPTION_FREEZE         4            //Segment contents will not be refreshed
#define SEG_OPTION_RESET          5            //Segment runtime requires reset
#define SEG_OPTION_REVERSED_Y     6
#define SEG_OPTION_MIRROR_Y       7
#define SEG_OPTION_TRANSPOSED     8

//Segment differs return byte
#define SEG_DIFFERS_BRI        0x01 // opacity
#define SEG_DIFFERS_OPT        0x02 // all segment options except: selected, reset & transitional
#define SEG_DIFFERS_COL        0x04 // colors
#define SEG_DIFFERS_FX         0x08 // effect/mode parameters
#define SEG_DIFFERS_BOUNDS     0x10 // segment start/stop ounds
#define SEG_DIFFERS_GSO        0x20 // grouping, spacing & offset
#define SEG_DIFFERS_SEL        0x80 // selected

//Playlist option byte
#define PL_OPTION_SHUFFLE      0x01

// Segment capability byte
#define SEG_CAPABILITY_RGB     0x01
#define SEG_CAPABILITY_W       0x02
#define SEG_CAPABILITY_CCT     0x04

// WLED Error modes
#define ERR_NONE         0  // All good :)
#define ERR_DENIED       1  // Permission denied
#define ERR_CONCURRENCY  2  // Conurrency (client active)
#define ERR_NOBUF        3  // JSON buffer was not released in time, request cannot be handled at this time
#define ERR_NOT_IMPL     4  // Not implemented
#define ERR_NORAM        8  // effect RAM depleted
#define ERR_JSON         9  // JSON parsing failed (input too large?)
#define ERR_FS_BEGIN    10  // Could not init filesystem (no partition?)
#define ERR_FS_QUOTA    11  // The FS is full or the maximum file size is reached
#define ERR_FS_PLOAD    12  // It was attempted to load a preset that does not exist
#define ERR_FS_IRLOAD   13  // It was attempted to load an IR JSON cmd, but the "ir.json" file does not exist
#define ERR_FS_RMLOAD   14  // It was attempted to load an remote JSON cmd, but the "remote.json" file does not exist
#define ERR_FS_GENERAL  19  // A general unspecified filesystem error occured
#define ERR_OVERTEMP    30  // An attached temperature sensor has measured above threshold temperature (not implemented)
#define ERR_OVERCURRENT 31  // An attached current sensor has measured a current above the threshold (not implemented)
#define ERR_UNDERVOLT   32  // An attached voltmeter has measured a voltage below the threshold (not implemented)

// Timer mode types
#define NL_MODE_SET               0            //After nightlight time elapsed, set to target brightness
#define NL_MODE_FADE              1            //Fade to target brightness gradually
#define NL_MODE_COLORFADE         2            //Fade to target brightness and secondary color gradually
#define NL_MODE_SUN               3            //Sunrise/sunset. Target brightness is set immediately, then Sunrise effect is started. Max 60 min.

// Settings sub page IDs
#define SUBPAGE_MENU              0
#define SUBPAGE_WIFI              1
#define SUBPAGE_LEDS              2
#define SUBPAGE_UI                3
#define SUBPAGE_SYNC              4
#define SUBPAGE_TIME              5
#define SUBPAGE_SEC               6
#define SUBPAGE_DMX               7
#define SUBPAGE_UM                8
#define SUBPAGE_UPDATE            9
#define SUBPAGE_2D               10
#define SUBPAGE_LOCK            251
#define SUBPAGE_PINREQ          252
#define SUBPAGE_CSS             253
#define SUBPAGE_JS              254
#define SUBPAGE_WELCOME         255

#define NTP_PACKET_SIZE 48

//maximum number of rendered LEDs - this does not have to match max. physical LEDs, e.g. if there are virtual busses
#ifndef MAX_LEDS
#ifdef ESP8266
#define MAX_LEDS 1664 //can't rely on memory limit to limit this to 1600 LEDs
#else
#define MAX_LEDS 8192
#endif
#endif

#ifndef MAX_LED_MEMORY
  #ifdef ESP8266
    #define MAX_LED_MEMORY 4000
  #else
    #if defined(ARDUINO_ARCH_ESP32S2) || defined(ARDUINO_ARCH_ESP32C3)
      #define MAX_LED_MEMORY 32000
    #else
      #define MAX_LED_MEMORY 64000
    #endif
  #endif
#endif

#ifndef MAX_LEDS_PER_BUS
#define MAX_LEDS_PER_BUS 2048   // may not be enough for fast LEDs (i.e. APA102)
#endif

// string temp buffer (now stored in stack locally)
#ifdef ESP8266
#define SETTINGS_STACK_BUF_SIZE 2048
#else
#define SETTINGS_STACK_BUF_SIZE 3608  // warning: quite a large value for stack
#endif

#ifdef WLED_USE_ETHERNET
  #define E131_MAX_UNIVERSE_COUNT 20
#else
  #ifdef ESP8266
    #define E131_MAX_UNIVERSE_COUNT 9
  #else
    #define E131_MAX_UNIVERSE_COUNT 12
  #endif
#endif

#ifndef ABL_MILLIAMPS_DEFAULT
  #define ABL_MILLIAMPS_DEFAULT 850   // auto lower brightness to stay close to milliampere limit
#else
  #if ABL_MILLIAMPS_DEFAULT == 0      // disable ABL
  #elif ABL_MILLIAMPS_DEFAULT < 250   // make sure value is at least 250
   #warning "make sure value is at least 250"
   #define ABL_MILLIAMPS_DEFAULT 250
  #endif
#endif

// PWM settings
#ifndef WLED_PWM_FREQ
#ifdef ESP8266
  #define WLED_PWM_FREQ    880 //PWM frequency proven as good for LEDs
#else
  #define WLED_PWM_FREQ  19531
#endif
#endif

#define TOUCH_THRESHOLD 32 // limit to recognize a touch, higher value means more sensitive

// Size of buffer for API JSON object (increase for more segments)
#ifdef ESP8266
  #define JSON_BUFFER_SIZE 10240
#else
  #if defined(ARDUINO_ARCH_ESP32S2)
    #define JSON_BUFFER_SIZE 24576
  #else
    #define JSON_BUFFER_SIZE 32767
  #endif
#endif

//#define MIN_HEAP_SIZE (8k for AsyncWebServer)
#define MIN_HEAP_SIZE 8192

// Maximum size of node map (list of other WLED instances)
#ifdef ESP8266
  #define WLED_MAX_NODES 24
#else
  #define WLED_MAX_NODES 150
#endif

//this is merely a default now and can be changed at runtime
#ifndef LEDPIN
#if defined(ESP8266) || (defined(ARDUINO_ARCH_ESP32) && defined(WLED_USE_PSRAM)) || defined(CONFIG_IDF_TARGET_ESP32C3)
  #define LEDPIN 2    // GPIO2 (D4) on Wemod D1 mini compatible boards
#else
  #define LEDPIN 16   // aligns with GPIO2 (D4) on Wemos D1 mini32 compatible boards
#endif
#endif

#ifdef WLED_ENABLE_DMX
#if (LEDPIN == 2)
  #undef LEDPIN
  #define LEDPIN 1
  #warning "Pin conflict compiling with DMX and LEDs on pin 2. The default LED pin has been changed to pin 1."
#endif
#endif

#ifndef DEFAULT_LED_COUNT
  #define DEFAULT_LED_COUNT 30
#endif

#define INTERFACE_UPDATE_COOLDOWN 1000 // time in ms to wait between websockets, alexa, and MQTT updates

#define PIN_RETRY_COOLDOWN   3000 // time in ms after an incorrect attempt PIN and OTA pass will be rejected even if correct
#define PIN_TIMEOUT        900000 // time in ms after which the PIN will be required again, 15 minutes

// HW_PIN_SCL & HW_PIN_SDA are used for information in usermods settings page and usermods themselves
// which GPIO pins are actually used in a hardwarea layout (controller board)
#if defined(I2CSCLPIN) && !defined(HW_PIN_SCL)
  #define HW_PIN_SCL I2CSCLPIN
#endif
#if defined(I2CSDAPIN) && !defined(HW_PIN_SDA)
  #define HW_PIN_SDA I2CSDAPIN
#endif
// you cannot change HW I2C pins on 8266
#if defined(ESP8266) && defined(HW_PIN_SCL)
  #undef HW_PIN_SCL
#endif
#if defined(ESP8266) && defined(HW_PIN_SDA)
  #undef HW_PIN_SDA
#endif
// defaults for 1st I2C on ESP32 (Wire global)
#ifndef HW_PIN_SCL
  #define HW_PIN_SCL SCL
#endif
#ifndef HW_PIN_SDA
  #define HW_PIN_SDA SDA
#endif

// HW_PIN_SCLKSPI & HW_PIN_MOSISPI & HW_PIN_MISOSPI are used for information in usermods settings page and usermods themselves
// which GPIO pins are actually used in a hardwarea layout (controller board)
#if defined(SPISCLKPIN) && !defined(HW_PIN_CLOCKSPI)
  #define HW_PIN_CLOCKSPI SPISCLKPIN
#endif
#if defined(SPIMOSIPIN) && !defined(HW_PIN_MOSISPI)
  #define HW_PIN_MOSISPI SPIMOSIPIN
#endif
#if defined(SPIMISOPIN) && !defined(HW_PIN_MISOSPI)
  #define HW_PIN_MISOSPI SPIMISOPIN
#endif
// you cannot change HW SPI pins on 8266
#if defined(ESP8266) && defined(HW_PIN_CLOCKSPI)
  #undef HW_PIN_CLOCKSPI
#endif
#if defined(ESP8266) && defined(HW_PIN_DATASPI)
  #undef HW_PIN_DATASPI
#endif
#if defined(ESP8266) && defined(HW_PIN_MISOSPI)
  #undef HW_PIN_MISOSPI
#endif
// defaults for VSPI on ESP32 (SPI global, SPI.cpp) as HSPI is used by WLED (bus_wrapper.h)
#ifndef HW_PIN_CLOCKSPI
  #define HW_PIN_CLOCKSPI SCK
#endif
#ifndef HW_PIN_DATASPI
  #define HW_PIN_DATASPI MOSI
#endif
#ifndef HW_PIN_MISOSPI
  #define HW_PIN_MISOSPI MISO
#endif

#endif<|MERGE_RESOLUTION|>--- conflicted
+++ resolved
@@ -235,12 +235,8 @@
 #define TYPE_WS2811_400KHZ       24            //half-speed WS2812 protocol, used by very old WS2811 units
 #define TYPE_TM1829              25
 #define TYPE_UCS8903             26
-<<<<<<< HEAD
 #define TYPE_APA106              27
-#define TYPE_UCS8904             29
-=======
 #define TYPE_UCS8904             29            //first RGBW digital type (hardcoded in busmanager.cpp, memUsage())
->>>>>>> 7b87475a
 #define TYPE_SK6812_RGBW         30
 #define TYPE_TM1814              31
 //"Analog" types (40-47)
