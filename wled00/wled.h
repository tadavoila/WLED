--- conflicted
+++ resolved
@@ -8,11 +8,7 @@
  */
 
 // version code in format yymmddb (b = daily build)
-<<<<<<< HEAD
-#define VERSION 2308080
-=======
 #define VERSION 2308110
->>>>>>> 04aa9f0e
 
 //uncomment this if you have a "my_config.h" file you'd like to use
 //#define WLED_USE_MY_CONFIG
