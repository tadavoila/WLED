#pragma once
#ifndef BusManager_h
#define BusManager_h

#ifdef WLED_ENABLE_HUB75MATRIX

#include <ESP32-HUB75-MatrixPanel-I2S-DMA.h>
#include <ESP32-VirtualMatrixPanel-I2S-DMA.h>
#include <FastLED.h>

#endif
/*
 * Class for addressing various light types
 */

#include "const.h"
#include "pin_manager.h"
#include <vector>
#include <memory>

#if __cplusplus >= 201402L
using std::make_unique;
#else
// Really simple C++11 shim for non-array case; implementation from cppreference.com
template<class T, class... Args>
std::unique_ptr<T>
make_unique(Args&&... args)
{
    return std::unique_ptr<T>(new T(std::forward<Args>(args)...));
}
#endif

// enable additional debug output
#if defined(WLED_DEBUG_HOST)
  #include "net_debug.h"
  #define DEBUGOUT NetDebug
#else
  #define DEBUGOUT Serial
#endif

#ifdef WLED_DEBUG_BUS
  #ifndef ESP8266
  #include <rom/rtc.h>
  #endif
  #define DEBUGBUS_PRINT(x) DEBUGOUT.print(x)
  #define DEBUGBUS_PRINTLN(x) DEBUGOUT.println(x)
  #define DEBUGBUS_PRINTF(x...) DEBUGOUT.printf(x)
  #define DEBUGBUS_PRINTF_P(x...) DEBUGOUT.printf_P(x)
#else
  #define DEBUGBUS_PRINT(x)
  #define DEBUGBUS_PRINTLN(x)
  #define DEBUGBUS_PRINTF(x...)
  #define DEBUGBUS_PRINTF_P(x...)
#endif

//colors.cpp
uint16_t approximateKelvinFromRGB(uint32_t rgb);

#define GET_BIT(var,bit)    (((var)>>(bit))&0x01)
#define SET_BIT(var,bit)    ((var)|=(uint16_t)(0x0001<<(bit)))
#define UNSET_BIT(var,bit)  ((var)&=(~(uint16_t)(0x0001<<(bit))))

#define NUM_ICS_WS2812_1CH_3X(len) (((len)+2)/3)   // 1 WS2811 IC controls 3 zones (each zone has 1 LED, W)
#define IC_INDEX_WS2812_1CH_3X(i)  ((i)/3)

#define NUM_ICS_WS2812_2CH_3X(len) (((len)+1)*2/3) // 2 WS2811 ICs control 3 zones (each zone has 2 LEDs, CW and WW)
#define IC_INDEX_WS2812_2CH_3X(i)  ((i)*2/3)
#define WS2812_2CH_3X_SPANS_2_ICS(i) ((i)&0x01)    // every other LED zone is on two different ICs

struct BusConfig; // forward declaration

// Defines an LED Strip and its color ordering.
typedef struct {
  uint16_t start;
  uint16_t len;
  uint8_t colorOrder;
} ColorOrderMapEntry;

struct ColorOrderMap {
    bool add(uint16_t start, uint16_t len, uint8_t colorOrder);

    inline uint8_t count() const { return _mappings.size(); }
    inline void reserve(size_t num) { _mappings.reserve(num); }

    void reset() {
      _mappings.clear();
      _mappings.shrink_to_fit();
    }

    const ColorOrderMapEntry* get(uint8_t n) const {
      if (n >= count()) return nullptr;
      return &(_mappings[n]);
    }

    [[gnu::hot]] uint8_t getPixelColorOrder(uint16_t pix, uint8_t defaultColorOrder) const;

  private:
    std::vector<ColorOrderMapEntry> _mappings;
};


typedef struct {
  uint8_t id;
  const char *type;
  const char *name;
} LEDType;


//parent class of BusDigital, BusPwm, and BusNetwork
class Bus {
  public:
    Bus(uint8_t type, uint16_t start, uint8_t aw, uint16_t len = 1, bool reversed = false, bool refresh = false)
    : _type(type)
    , _bri(255)
    , _start(start)
    , _len(std::max(len,(uint16_t)1))
    , _reversed(reversed)
    , _valid(false)
    , _needsRefresh(refresh)
    {
      _autoWhiteMode = Bus::hasWhite(type) ? aw : RGBW_MODE_MANUAL_ONLY;
    };

    virtual ~Bus() {} //throw the bus under the bus

<<<<<<< HEAD
    virtual void     begin() {};
    virtual void     show() = 0;
    virtual bool     canShow() const                          { return true; }
    virtual void     setStatusPixel(uint32_t c)                {}
    virtual void     setPixelColor(uint16_t pix, uint32_t c) = 0;
    virtual void     setBrightness(uint8_t b)                  { _bri = b; };
    virtual void     setColorOrder(uint8_t co)                 {}
    virtual uint32_t getPixelColor(uint16_t pix) const         { return 0; }
    virtual uint8_t  getPins(uint8_t* pinArray = nullptr) const { return 0; }
    virtual uint16_t getLength() const                         { return isOk() ? _len : 0; }
    virtual uint8_t  getColorOrder() const                     { return COL_ORDER_RGB; }
    virtual uint8_t  skippedLeds() const                       { return 0; }
    virtual uint16_t getFrequency() const                      { return 0U; }
    virtual uint16_t getLEDCurrent() const                     { return 0; }
    virtual uint16_t getUsedCurrent() const                    { return 0; }
    virtual uint16_t getMaxCurrent() const                     { return 0; }

    inline  bool     hasRGB() const                            { return _hasRgb; }
    inline  bool     hasWhite() const                          { return _hasWhite; }
    inline  bool     hasCCT() const                            { return _hasCCT; }
    inline  bool     isDigital() const                         { return isDigital(_type); }
    inline  bool     is2Pin() const                            { return is2Pin(_type); }
    inline  bool     isOnOff() const                           { return isOnOff(_type); }
    inline  bool     isPWM() const                             { return isPWM(_type); }
    inline  bool     isVirtual() const                         { return isVirtual(_type); }
    inline  bool     isHub75() const                           { return isHub75(_type); }
    inline  bool     is16bit() const                           { return is16bit(_type); }
    inline  bool     mustRefresh() const                       { return mustRefresh(_type); }
    inline  void     setReversed(bool reversed)                { _reversed = reversed; }
    inline  void     setStart(uint16_t start)                  { _start = start; }
    inline  void     setAutoWhiteMode(uint8_t m)               { if (m < 5) _autoWhiteMode = m; }
    inline  uint8_t  getAutoWhiteMode() const                  { return _autoWhiteMode; }
    inline  uint8_t  getNumberOfChannels() const               { return hasWhite() + 3*hasRGB() + hasCCT(); }
    inline  uint16_t getStart() const                          { return _start; }
    inline  uint8_t  getType() const                           { return _type; }
    inline  bool     isOk() const                              { return _valid; }
    inline  bool     isReversed() const                        { return _reversed; }
    inline  bool     isOffRefreshRequired() const              { return _needsRefresh; }
    inline  bool     containsPixel(uint16_t pix) const         { return pix >= _start && pix < _start + _len; }

    static inline std::vector<LEDType> getLEDTypes()           { return {{TYPE_NONE, "", PSTR("None")}}; } // not used. just for reference for derived classes
    static constexpr uint8_t getNumberOfPins(uint8_t type)     { return isVirtual(type) ? 4 : isPWM(type) ? numPWMPins(type) : is2Pin(type) + 1; } // credit @PaoloTK
    static constexpr uint8_t getNumberOfChannels(uint8_t type) { return hasWhite(type) + 3*hasRGB(type) + hasCCT(type); }
=======
    virtual void     begin()                                    {};
    virtual void     show()                                     = 0;
    virtual bool     canShow() const                            { return true; }
    virtual void     setStatusPixel(uint32_t c)                 {}
    virtual void     setPixelColor(unsigned pix, uint32_t c)    = 0;
    virtual void     setBrightness(uint8_t b)                   { _bri = b; };
    virtual void     setColorOrder(uint8_t co)                  {}
    virtual uint32_t getPixelColor(unsigned pix) const          { return 0; }
    virtual size_t   getPins(uint8_t* pinArray = nullptr) const { return 0; }
    virtual uint16_t getLength() const                          { return isOk() ? _len : 0; }
    virtual uint8_t  getColorOrder() const                      { return COL_ORDER_RGB; }
    virtual unsigned skippedLeds() const                        { return 0; }
    virtual uint16_t getFrequency() const                       { return 0U; }
    virtual uint16_t getLEDCurrent() const                      { return 0; }
    virtual uint16_t getUsedCurrent() const                     { return 0; }
    virtual uint16_t getMaxCurrent() const                      { return 0; }
    virtual size_t   getBusSize() const                         { return sizeof(Bus); }

    inline  bool     hasRGB() const                             { return _hasRgb; }
    inline  bool     hasWhite() const                           { return _hasWhite; }
    inline  bool     hasCCT() const                             { return _hasCCT; }
    inline  bool     isDigital() const                          { return isDigital(_type); }
    inline  bool     is2Pin() const                             { return is2Pin(_type); }
    inline  bool     isOnOff() const                            { return isOnOff(_type); }
    inline  bool     isPWM() const                              { return isPWM(_type); }
    inline  bool     isVirtual() const                          { return isVirtual(_type); }
    inline  bool     is16bit() const                            { return is16bit(_type); }
    inline  bool     mustRefresh() const                        { return mustRefresh(_type); }
    inline  void     setReversed(bool reversed)                 { _reversed = reversed; }
    inline  void     setStart(uint16_t start)                   { _start = start; }
    inline  void     setAutoWhiteMode(uint8_t m)                { if (m < 5) _autoWhiteMode = m; }
    inline  uint8_t  getAutoWhiteMode() const                   { return _autoWhiteMode; }
    inline  size_t   getNumberOfChannels() const                { return hasWhite() + 3*hasRGB() + hasCCT(); }
    inline  uint16_t getStart() const                           { return _start; }
    inline  uint8_t  getType() const                            { return _type; }
    inline  bool     isOk() const                               { return _valid; }
    inline  bool     isReversed() const                         { return _reversed; }
    inline  bool     isOffRefreshRequired() const               { return _needsRefresh; }
    inline  bool     containsPixel(uint16_t pix) const          { return pix >= _start && pix < _start + _len; }

    static inline std::vector<LEDType> getLEDTypes()            { return {{TYPE_NONE, "", PSTR("None")}}; } // not used. just for reference for derived classes
    static constexpr size_t   getNumberOfPins(uint8_t type)     { return isVirtual(type) ? 4 : isPWM(type) ? numPWMPins(type) : is2Pin(type) + 1; } // credit @PaoloTK
    static constexpr size_t   getNumberOfChannels(uint8_t type) { return hasWhite(type) + 3*hasRGB(type) + hasCCT(type); }
>>>>>>> d2d5c423
    static constexpr bool hasRGB(uint8_t type) {
      return !((type >= TYPE_WS2812_1CH && type <= TYPE_WS2812_WWA) || type == TYPE_ANALOG_1CH || type == TYPE_ANALOG_2CH || type == TYPE_ONOFF);
    }
    static constexpr bool hasWhite(uint8_t type) {
      return  (type >= TYPE_WS2812_1CH && type <= TYPE_WS2812_WWA) ||
              type == TYPE_SK6812_RGBW || type == TYPE_TM1814 || type == TYPE_UCS8904 ||
              type == TYPE_FW1906 || type == TYPE_WS2805 || type == TYPE_SM16825 ||        // digital types with white channel
              (type > TYPE_ONOFF && type <= TYPE_ANALOG_5CH && type != TYPE_ANALOG_3CH) || // analog types with white channel
              type == TYPE_NET_DDP_RGBW || type == TYPE_NET_ARTNET_RGBW;                   // network types with white channel
    }
    static constexpr bool hasCCT(uint8_t type) {
      return  type == TYPE_WS2812_2CH_X3 || type == TYPE_WS2812_WWA ||
              type == TYPE_ANALOG_2CH    || type == TYPE_ANALOG_5CH ||
              type == TYPE_FW1906        || type == TYPE_WS2805     ||
              type == TYPE_SM16825;
    }
    static constexpr bool  isTypeValid(uint8_t type)  { return (type > 15 && type < 128); }
    static constexpr bool  isDigital(uint8_t type)    { return (type >= TYPE_DIGITAL_MIN && type <= TYPE_DIGITAL_MAX) || is2Pin(type); }
    static constexpr bool  is2Pin(uint8_t type)       { return (type >= TYPE_2PIN_MIN && type <= TYPE_2PIN_MAX); }
    static constexpr bool  isOnOff(uint8_t type)      { return (type == TYPE_ONOFF); }
    static constexpr bool  isPWM(uint8_t type)        { return (type >= TYPE_ANALOG_MIN && type <= TYPE_ANALOG_MAX); }
    static constexpr bool  isVirtual(uint8_t type)    { return (type >= TYPE_VIRTUAL_MIN && type <= TYPE_VIRTUAL_MAX); }
    static constexpr bool  isHub75(uint8_t type)      { return (type >= TYPE_HUB75MATRIX_MIN && type <= TYPE_HUB75MATRIX_MAX); }
    static constexpr bool  is16bit(uint8_t type)      { return type == TYPE_UCS8903 || type == TYPE_UCS8904 || type == TYPE_SM16825; }
    static constexpr bool  mustRefresh(uint8_t type)  { return type == TYPE_TM1814; }
    static constexpr int   numPWMPins(uint8_t type)   { return (type - 40); }

    static inline int16_t  getCCT()                   { return _cct; }
    static inline void     setGlobalAWMode(uint8_t m) { if (m < 5) _gAWM = m; else _gAWM = AW_GLOBAL_DISABLED; }
    static inline uint8_t  getGlobalAWMode()          { return _gAWM; }
    static inline void     setCCT(int16_t cct)        { _cct = cct; }
    static inline uint8_t  getCCTBlend()              { return _cctBlend; }
    static inline void     setCCTBlend(uint8_t b) {
      _cctBlend = (std::min((int)b,100) * 127) / 100;
      //compile-time limiter for hardware that can't power both white channels at max
      #ifdef WLED_MAX_CCT_BLEND
        if (_cctBlend > WLED_MAX_CCT_BLEND) _cctBlend = WLED_MAX_CCT_BLEND;
      #endif
    }
    static void calculateCCT(uint32_t c, uint8_t &ww, uint8_t &cw);

  protected:
    uint8_t  _type;
    uint8_t  _bri;
    uint16_t _start;
    uint16_t _len;
    //struct { //using bitfield struct adds abour 250 bytes to binary size
      bool _reversed;//     : 1;
      bool _valid;//        : 1;
      bool _needsRefresh;// : 1;
      bool _hasRgb;//       : 1;
      bool _hasWhite;//     : 1;
      bool _hasCCT;//       : 1;
    //} __attribute__ ((packed));
    uint8_t  _autoWhiteMode;
    // global Auto White Calculation override
    static uint8_t _gAWM;
    // _cct has the following menaings (see calculateCCT() & BusManager::setSegmentCCT()):
    //    -1 means to extract approximate CCT value in K from RGB (in calcualteCCT())
    //    [0,255] is the exact CCT value where 0 means warm and 255 cold
    //    [1900,10060] only for color correction expressed in K (colorBalanceFromKelvin())
    static int16_t _cct;
    // _cctBlend determines WW/CW blending:
    //    0 - linear (CCT 127 => 50% warm, 50% cold)
    //   63 - semi additive/nonlinear (CCT 127 => 66% warm, 66% cold)
    //  127 - additive CCT blending (CCT 127 => 100% warm, 100% cold)
    static uint8_t _cctBlend;

    uint32_t autoWhiteCalc(uint32_t c) const;
};


class BusDigital : public Bus {
  public:
    BusDigital(const BusConfig &bc, uint8_t nr);
    ~BusDigital() { cleanup(); }

    void show() override;
    bool canShow() const override;
    void setBrightness(uint8_t b) override;
    void setStatusPixel(uint32_t c) override;
    [[gnu::hot]] void setPixelColor(unsigned pix, uint32_t c) override;
    void setColorOrder(uint8_t colorOrder) override;
    [[gnu::hot]] uint32_t getPixelColor(unsigned pix) const override;
    uint8_t  getColorOrder() const override  { return _colorOrder; }
    size_t   getPins(uint8_t* pinArray = nullptr) const override;
    unsigned skippedLeds() const override    { return _skip; }
    uint16_t getFrequency() const override   { return _frequencykHz; }
    uint16_t getLEDCurrent() const override  { return _milliAmpsPerLed; }
    uint16_t getUsedCurrent() const override { return _milliAmpsTotal; }
    uint16_t getMaxCurrent() const override  { return _milliAmpsMax; }
    size_t   getBusSize() const override;
    void begin() override;
    void cleanup();

    static std::vector<LEDType> getLEDTypes();

  private:
    uint8_t  _skip;
    uint8_t  _colorOrder;
    uint8_t  _pins[2];
    uint8_t  _iType;
    uint16_t _frequencykHz;
    uint8_t  _milliAmpsPerLed;
    uint16_t _milliAmpsMax;
    void    *_busPtr;

    static uint16_t _milliAmpsTotal; // is overwitten/recalculated on each show()

    inline uint32_t restoreColorLossy(uint32_t c, uint8_t restoreBri) const {
      if (restoreBri < 255) {
        uint8_t* chan = (uint8_t*) &c;
        for (uint_fast8_t i=0; i<4; i++) {
          uint_fast16_t val = chan[i];
          chan[i] = ((val << 8) + restoreBri) / (restoreBri + 1); //adding _bri slightly improves recovery / stops degradation on re-scale
        }
      }
      return c;
    }

    uint8_t  estimateCurrentAndLimitBri() const;
};


class BusPwm : public Bus {
  public:
    BusPwm(const BusConfig &bc);
    ~BusPwm() { cleanup(); }

    void setPixelColor(unsigned pix, uint32_t c) override;
    uint32_t getPixelColor(unsigned pix) const override; //does no index check
    size_t   getPins(uint8_t* pinArray = nullptr) const override;
    uint16_t getFrequency() const override { return _frequency; }
    size_t   getBusSize() const override   { return sizeof(BusPwm); }
    void show() override;
    inline void cleanup() { deallocatePins(); }

    static std::vector<LEDType> getLEDTypes();

  private:
    uint8_t _pins[OUTPUT_MAX_PINS];
    uint8_t _data[OUTPUT_MAX_PINS];
    #ifdef ARDUINO_ARCH_ESP32
    uint8_t _ledcStart;
    #endif
    uint8_t _depth;
    uint16_t _frequency;

    void deallocatePins();
};


class BusOnOff : public Bus {
  public:
    BusOnOff(const BusConfig &bc);
    ~BusOnOff() { cleanup(); }

    void setPixelColor(unsigned pix, uint32_t c) override;
    uint32_t getPixelColor(unsigned pix) const override;
    size_t   getPins(uint8_t* pinArray) const override;
    size_t   getBusSize() const override { return sizeof(BusOnOff); }
    void show() override;
    inline void cleanup() { PinManager::deallocatePin(_pin, PinOwner::BusOnOff); }

    static std::vector<LEDType> getLEDTypes();

  private:
    uint8_t _pin;
    uint8_t _data;
};


class BusNetwork : public Bus {
  public:
    BusNetwork(const BusConfig &bc);
    ~BusNetwork() { cleanup(); }

    bool canShow() const override  { return !_broadcastLock; } // this should be a return value from UDP routine if it is still sending data out
    [[gnu::hot]] void setPixelColor(unsigned pix, uint32_t c) override;
    [[gnu::hot]] uint32_t getPixelColor(unsigned pix) const override;
    size_t getPins(uint8_t* pinArray = nullptr) const override;
    size_t getBusSize() const override  { return sizeof(BusNetwork) + (isOk() ? _len * _UDPchannels : 0); }
    void   show() override;
    void   cleanup();

    static std::vector<LEDType> getLEDTypes();

  private:
    IPAddress _client;
    uint8_t   _UDPtype;
    uint8_t   _UDPchannels;
    bool      _broadcastLock;
    uint8_t   *_data;
};

#ifdef WLED_ENABLE_HUB75MATRIX
class BusHub75Matrix : public Bus {
  public:
    BusHub75Matrix(BusConfig &bc);
    void setPixelColor(uint16_t pix, uint32_t c) override;
    uint32_t getPixelColor(uint16_t pix) const override;
    void show() override;
    void setBrightness(uint8_t b) override;
    uint8_t getPins(uint8_t* pinArray) const override;
    void deallocatePins();
    void cleanup();
    
    ~BusHub75Matrix() {
      cleanup();
    }

    static std::vector<LEDType> getLEDTypes(void);

  private:
    MatrixPanel_I2S_DMA *display = nullptr;
    VirtualMatrixPanel  *fourScanPanel = nullptr;
    HUB75_I2S_CFG mxconfig;
    unsigned _panelWidth = 0;
    CRGB *_ledBuffer = nullptr;
    byte *_ledsDirty = nullptr;
    // workaround for missing constants on include path for non-MM   
    uint32_t IS_BLACK = 0x000000;
    uint32_t IS_DARKGREY = 0x333333;
    const int PIN_COUNT = 14;
};
#endif

//temporary struct for passing bus configuration to bus
struct BusConfig {
  uint8_t type;
  uint16_t count;
  uint16_t start;
  uint8_t colorOrder;
  bool reversed;
  uint8_t skipAmount;
  bool refreshReq;
  uint8_t autoWhite;
  uint8_t pins[OUTPUT_MAX_PINS] = {255, 255, 255, 255, 255};
  uint16_t frequency;
  uint8_t milliAmpsPerLed;
  uint16_t milliAmpsMax;

  BusConfig(uint8_t busType, uint8_t* ppins, uint16_t pstart, uint16_t len = 1, uint8_t pcolorOrder = COL_ORDER_GRB, bool rev = false, uint8_t skip = 0, byte aw=RGBW_MODE_MANUAL_ONLY, uint16_t clock_kHz=0U, uint8_t maPerLed=LED_MILLIAMPS_DEFAULT, uint16_t maMax=ABL_MILLIAMPS_DEFAULT)
  : count(std::max(len,(uint16_t)1))
  , start(pstart)
  , colorOrder(pcolorOrder)
  , reversed(rev)
  , skipAmount(skip)
  , autoWhite(aw)
  , frequency(clock_kHz)
  , milliAmpsPerLed(maPerLed)
  , milliAmpsMax(maMax)
  {
    refreshReq = (bool) GET_BIT(busType,7);
    type = busType & 0x7F;  // bit 7 may be/is hacked to include refresh info (1=refresh in off state, 0=no refresh)
    size_t nPins = OUTPUT_MAX_PINS;
    for (size_t i = 0; i < nPins; i++) pins[i] = ppins[i];
    DEBUGBUS_PRINTF_P(PSTR("Bus: Config (%d-%d, type:%d, CO:%d, rev:%d, skip:%d, AW:%d kHz:%d, mA:%d/%d)\n"),
      (int)start, (int)(start+len),
      (int)type,
      (int)colorOrder,
      (int)reversed,
      (int)skipAmount,
      (int)autoWhite,
      (int)frequency,
      (int)milliAmpsPerLed, (int)milliAmpsMax
    );
  }

  //validates start and length and extends total if needed
  bool adjustBounds(uint16_t& total) {
    if (!count) count = 1;
    if (count > MAX_LEDS_PER_BUS) count = MAX_LEDS_PER_BUS;
    if (start >= MAX_LEDS) return false;
    //limit length of strip if it would exceed total permissible LEDs
    if (start + count > MAX_LEDS) count = MAX_LEDS - start;
    //extend total count accordingly
    if (start + count > total) total = start + count;
    return true;
  }

  size_t memUsage(unsigned nr = 0) const;
};


//fine tune power estimation constants for your setup
//you can set it to 0 if the ESP is powered by USB and the LEDs by external
#ifndef MA_FOR_ESP
  #ifdef ESP8266
    #define MA_FOR_ESP         80 //how much mA does the ESP use (Wemos D1 about 80mA)
  #else
    #define MA_FOR_ESP        120 //how much mA does the ESP use (ESP32 about 120mA)
  #endif
#endif

namespace BusManager {

  extern std::vector<std::unique_ptr<Bus>> busses;
  //extern std::vector<Bus*> busses;
  extern uint16_t _gMilliAmpsUsed;
  extern uint16_t _gMilliAmpsMax;

  #ifdef ESP32_DATA_IDLE_HIGH
  void    esp32RMTInvertIdle() ;
  #endif
  inline size_t   getNumVirtualBusses() {
    size_t j = 0;
    for (const auto &bus : busses) j += bus->isVirtual();
    return j;
  }

  size_t          memUsage();
  inline uint16_t currentMilliamps()            { return _gMilliAmpsUsed + MA_FOR_ESP; }
  //inline uint16_t ablMilliampsMax()             { unsigned sum = 0; for (auto &bus : busses) sum += bus->getMaxCurrent(); return sum; }
  inline uint16_t ablMilliampsMax()             { return _gMilliAmpsMax; }  // used for compatibility reasons (and enabling virtual global ABL)
  inline void     setMilliampsMax(uint16_t max) { _gMilliAmpsMax = max;}

  void useParallelOutput(); // workaround for inaccessible PolyBus
  bool hasParallelOutput(); // workaround for inaccessible PolyBus

  //do not call this method from system context (network callback)
  void removeAll();
  int  add(const BusConfig &bc);

  void on();
  void off();

  [[gnu::hot]] void     setPixelColor(unsigned pix, uint32_t c);
  [[gnu::hot]] uint32_t getPixelColor(unsigned pix);
  void        show();
  bool        canAllShow();
  inline void setStatusPixel(uint32_t c) { for (auto &bus : busses) bus->setStatusPixel(c);}
  inline void setBrightness(uint8_t b)   { for (auto &bus : busses) bus->setBrightness(b); }
  // for setSegmentCCT(), cct can only be in [-1,255] range; allowWBCorrection will convert it to K
  // WARNING: setSegmentCCT() is a misleading name!!! much better would be setGlobalCCT() or just setCCT()
  void           setSegmentCCT(int16_t cct, bool allowWBCorrection = false);
  inline int16_t getSegmentCCT()         { return Bus::getCCT(); }
  inline Bus*    getBus(size_t busNr)    { return busNr < busses.size() ? busses[busNr].get() : nullptr; }
  inline size_t  getNumBusses()          { return busses.size(); }

  //semi-duplicate of strip.getLengthTotal() (though that just returns strip._length, calculated in finalizeInit())
  inline uint16_t getTotalLength(bool onlyPhysical = false) {
    unsigned len = 0;
    for (const auto &bus : busses) if (!(bus->isVirtual() && onlyPhysical)) len += bus->getLength();
    return len;
  }
  String         getLEDTypesJSONString();
  ColorOrderMap& getColorOrderMap();
};
#endif<|MERGE_RESOLUTION|>--- conflicted
+++ resolved
@@ -123,51 +123,6 @@
 
     virtual ~Bus() {} //throw the bus under the bus
 
-<<<<<<< HEAD
-    virtual void     begin() {};
-    virtual void     show() = 0;
-    virtual bool     canShow() const                          { return true; }
-    virtual void     setStatusPixel(uint32_t c)                {}
-    virtual void     setPixelColor(uint16_t pix, uint32_t c) = 0;
-    virtual void     setBrightness(uint8_t b)                  { _bri = b; };
-    virtual void     setColorOrder(uint8_t co)                 {}
-    virtual uint32_t getPixelColor(uint16_t pix) const         { return 0; }
-    virtual uint8_t  getPins(uint8_t* pinArray = nullptr) const { return 0; }
-    virtual uint16_t getLength() const                         { return isOk() ? _len : 0; }
-    virtual uint8_t  getColorOrder() const                     { return COL_ORDER_RGB; }
-    virtual uint8_t  skippedLeds() const                       { return 0; }
-    virtual uint16_t getFrequency() const                      { return 0U; }
-    virtual uint16_t getLEDCurrent() const                     { return 0; }
-    virtual uint16_t getUsedCurrent() const                    { return 0; }
-    virtual uint16_t getMaxCurrent() const                     { return 0; }
-
-    inline  bool     hasRGB() const                            { return _hasRgb; }
-    inline  bool     hasWhite() const                          { return _hasWhite; }
-    inline  bool     hasCCT() const                            { return _hasCCT; }
-    inline  bool     isDigital() const                         { return isDigital(_type); }
-    inline  bool     is2Pin() const                            { return is2Pin(_type); }
-    inline  bool     isOnOff() const                           { return isOnOff(_type); }
-    inline  bool     isPWM() const                             { return isPWM(_type); }
-    inline  bool     isVirtual() const                         { return isVirtual(_type); }
-    inline  bool     isHub75() const                           { return isHub75(_type); }
-    inline  bool     is16bit() const                           { return is16bit(_type); }
-    inline  bool     mustRefresh() const                       { return mustRefresh(_type); }
-    inline  void     setReversed(bool reversed)                { _reversed = reversed; }
-    inline  void     setStart(uint16_t start)                  { _start = start; }
-    inline  void     setAutoWhiteMode(uint8_t m)               { if (m < 5) _autoWhiteMode = m; }
-    inline  uint8_t  getAutoWhiteMode() const                  { return _autoWhiteMode; }
-    inline  uint8_t  getNumberOfChannels() const               { return hasWhite() + 3*hasRGB() + hasCCT(); }
-    inline  uint16_t getStart() const                          { return _start; }
-    inline  uint8_t  getType() const                           { return _type; }
-    inline  bool     isOk() const                              { return _valid; }
-    inline  bool     isReversed() const                        { return _reversed; }
-    inline  bool     isOffRefreshRequired() const              { return _needsRefresh; }
-    inline  bool     containsPixel(uint16_t pix) const         { return pix >= _start && pix < _start + _len; }
-
-    static inline std::vector<LEDType> getLEDTypes()           { return {{TYPE_NONE, "", PSTR("None")}}; } // not used. just for reference for derived classes
-    static constexpr uint8_t getNumberOfPins(uint8_t type)     { return isVirtual(type) ? 4 : isPWM(type) ? numPWMPins(type) : is2Pin(type) + 1; } // credit @PaoloTK
-    static constexpr uint8_t getNumberOfChannels(uint8_t type) { return hasWhite(type) + 3*hasRGB(type) + hasCCT(type); }
-=======
     virtual void     begin()                                    {};
     virtual void     show()                                     = 0;
     virtual bool     canShow() const                            { return true; }
@@ -211,7 +166,6 @@
     static inline std::vector<LEDType> getLEDTypes()            { return {{TYPE_NONE, "", PSTR("None")}}; } // not used. just for reference for derived classes
     static constexpr size_t   getNumberOfPins(uint8_t type)     { return isVirtual(type) ? 4 : isPWM(type) ? numPWMPins(type) : is2Pin(type) + 1; } // credit @PaoloTK
     static constexpr size_t   getNumberOfChannels(uint8_t type) { return hasWhite(type) + 3*hasRGB(type) + hasCCT(type); }
->>>>>>> d2d5c423
     static constexpr bool hasRGB(uint8_t type) {
       return !((type >= TYPE_WS2812_1CH && type <= TYPE_WS2812_WWA) || type == TYPE_ANALOG_1CH || type == TYPE_ANALOG_2CH || type == TYPE_ONOFF);
     }
@@ -418,7 +372,7 @@
     uint8_t getPins(uint8_t* pinArray) const override;
     void deallocatePins();
     void cleanup();
-    
+
     ~BusHub75Matrix() {
       cleanup();
     }
@@ -432,7 +386,7 @@
     unsigned _panelWidth = 0;
     CRGB *_ledBuffer = nullptr;
     byte *_ledsDirty = nullptr;
-    // workaround for missing constants on include path for non-MM   
+    // workaround for missing constants on include path for non-MM
     uint32_t IS_BLACK = 0x000000;
     uint32_t IS_DARKGREY = 0x333333;
     const int PIN_COUNT = 14;
