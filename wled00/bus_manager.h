#ifndef BusManager_h
#define BusManager_h

/*
 * Class for addressing various light types
 */

#include "const.h"
#include "pin_manager.h"
#include "bus_wrapper.h"
#include <Arduino.h>

//colors.cpp
uint32_t colorBalanceFromKelvin(uint16_t kelvin, uint32_t rgb);
void colorRGBtoRGBW(byte* rgb);

// enable additional debug output
#ifdef WLED_DEBUG
  #ifndef ESP8266
  #include <rom/rtc.h>
  #endif
  #define DEBUG_PRINT(x) Serial.print(x)
  #define DEBUG_PRINTLN(x) Serial.println(x)
  #define DEBUG_PRINTF(x...) Serial.printf(x)
#else
  #define DEBUG_PRINT(x)
  #define DEBUG_PRINTLN(x)
  #define DEBUG_PRINTF(x...)
#endif

#define GET_BIT(var,bit)    (((var)>>(bit))&0x01)
#define SET_BIT(var,bit)    ((var)|=(uint16_t)(0x0001<<(bit)))
#define UNSET_BIT(var,bit)  ((var)&=(~(uint16_t)(0x0001<<(bit))))

//color mangling macros
#define RGBW32(r,g,b,w) (uint32_t((byte(w) << 24) | (byte(r) << 16) | (byte(g) << 8) | (byte(b))))
#define R(c) (byte((c) >> 16))
#define G(c) (byte((c) >> 8))
#define B(c) (byte(c))
#define W(c) (byte((c) >> 24))

//temporary struct for passing bus configuration to bus
struct BusConfig {
  uint8_t type = TYPE_WS2812_RGB;
  uint16_t count;
  uint16_t start;
  uint8_t colorOrder;
  bool reversed;
  uint8_t skipAmount;
  bool refreshReq;
  uint8_t pins[5] = {LEDPIN, 255, 255, 255, 255};
  BusConfig(uint8_t busType, uint8_t* ppins, uint16_t pstart, uint16_t len = 1, uint8_t pcolorOrder = COL_ORDER_GRB, bool rev = false, uint8_t skip = 0) {
    refreshReq = (bool) GET_BIT(busType,7);
    type = busType & 0x7F;  // bit 7 may be/is hacked to include refresh info (1=refresh in off state, 0=no refresh)
    count = len; start = pstart; colorOrder = pcolorOrder; reversed = rev; skipAmount = skip;
    uint8_t nPins = 1;
    if (type >= TYPE_NET_DDP_RGB && type < 96) nPins = 4; //virtual network bus. 4 "pins" store IP address
    else if (type > 47) nPins = 2;
    else if (type > 40 && type < 46) nPins = NUM_PWM_PINS(type);
    for (uint8_t i = 0; i < nPins; i++) pins[i] = ppins[i];
  }

  //validates start and length and extends total if needed
  bool adjustBounds(uint16_t& total) {
    if (!count) count = 1;
    if (count > MAX_LEDS_PER_BUS) count = MAX_LEDS_PER_BUS;
    if (start >= MAX_LEDS) return false;
    //limit length of strip if it would exceed total permissible LEDs
    if (start + count > MAX_LEDS) count = MAX_LEDS - start;
    //extend total count accordingly
    if (start + count > total) total = start + count;
    return true;
  }
};

//parent class of BusDigital, BusPwm, and BusNetwork
class Bus {
  public:
    Bus(uint8_t type, uint16_t start) {
      _type = type;
      _start = start;
    };

    virtual ~Bus() {} //throw the bus under the bus

    virtual void     show() {}
    virtual bool     canShow() { return true; }
    virtual void     setStatusPixel(uint32_t c) {}
    virtual void     setPixelColor(uint16_t pix, uint32_t c) {}
    virtual uint32_t getPixelColor(uint16_t pix) { return 0; }
    virtual void     setBrightness(uint8_t b) {}
    virtual void     cleanup() {}
    virtual uint8_t  getPins(uint8_t* pinArray) { return 0; }
    inline  uint16_t getLength() { return _len; }
    virtual void     setColorOrder() {}
    virtual uint8_t  getColorOrder() { return COL_ORDER_RGB; }
    virtual uint8_t  skippedLeds() { return 0; }
    inline  uint16_t getStart() { return _start; }
    inline  void     setStart(uint16_t start) { _start = start; }
    inline  uint8_t  getType() { return _type; }
    inline  bool     isOk() { return _valid; }
    inline  bool     isOffRefreshRequired() { return _needsRefresh; }
            bool     containsPixel(uint16_t pix) { return pix >= _start && pix < _start+_len; }

    virtual bool isRgbw() { return Bus::isRgbw(_type); }
    static  bool isRgbw(uint8_t type) {
      if (type == TYPE_SK6812_RGBW || type == TYPE_TM1814) return true;
      if (type > TYPE_ONOFF && type <= TYPE_ANALOG_5CH && type != TYPE_ANALOG_3CH) return true;
      return false;
    }
    static void setCCT(uint16_t cct) {
      _cct = cct;
    }
		static void setCCTBlend(uint8_t b) {
			if (b > 100) b = 100;
			_cctBlend = (b * 127) / 100;
			//compile-time limiter for hardware that can't power both white channels at max
			#ifdef WLED_MAX_CCT_BLEND
				if (_cctBlend > WLED_MAX_CCT_BLEND) _cctBlend = WLED_MAX_CCT_BLEND;
			#endif
		}
		inline static void    setAutoWhiteMode(uint8_t m) { if (m < 4) _autoWhiteMode = m; }
		inline static uint8_t getAutoWhiteMode() { return _autoWhiteMode; }

    bool reversed = false;

  protected:
    uint8_t  _type = TYPE_NONE;
    uint8_t  _bri = 255;
    uint16_t _start = 0;
    uint16_t _len = 1;
    bool     _valid = false;
    bool     _needsRefresh = false;
    static uint8_t _autoWhiteMode;
    static int16_t _cct;
		static uint8_t _cctBlend;
  
    uint32_t autoWhiteCalc(uint32_t c) {
      if (_autoWhiteMode == RGBW_MODE_MANUAL_ONLY) return c;
      uint8_t w = W(c);
      //ignore auto-white calculation if w>0 and mode DUAL (DUAL behaves as BRIGHTER if w==0)
      if (w > 0 && _autoWhiteMode == RGBW_MODE_DUAL) return c;
      uint8_t r = R(c);
      uint8_t g = G(c);
      uint8_t b = B(c);
      w = r < g ? (r < b ? r : b) : (g < b ? g : b);
      if (_autoWhiteMode == RGBW_MODE_AUTO_ACCURATE) { r -= w; g -= w; b -= w; } //subtract w in ACCURATE mode
      return RGBW32(r, g, b, w);
    }
};


class BusDigital : public Bus {
  public:
  BusDigital(BusConfig &bc, uint8_t nr) : Bus(bc.type, bc.start) {
    if (!IS_DIGITAL(bc.type) || !bc.count) return;
    if (!pinManager.allocatePin(bc.pins[0], true, PinOwner::BusDigital)) return;
    _pins[0] = bc.pins[0];
    if (IS_2PIN(bc.type)) {
      if (!pinManager.allocatePin(bc.pins[1], true, PinOwner::BusDigital)) {
        cleanup(); return;
      }
      _pins[1] = bc.pins[1];
    }
    reversed = bc.reversed;
    _needsRefresh = bc.refreshReq || bc.type == TYPE_TM1814;
    _skip = bc.skipAmount;    //sacrificial pixels
    _len = bc.count + _skip;
    _iType = PolyBus::getI(bc.type, _pins, nr);
    if (_iType == I_NONE) return;
    _busPtr = PolyBus::create(_iType, _pins, _len, nr);
    _valid = (_busPtr != nullptr);
    _colorOrder = bc.colorOrder;
    DEBUG_PRINTF("Successfully inited strip %u (len %u) with type %u and pins %u,%u (itype %u)\n",nr, _len, bc.type, _pins[0],_pins[1],_iType);
  };

  inline void show() {
    PolyBus::show(_busPtr, _iType);
  }

  inline bool canShow() {
    return PolyBus::canShow(_busPtr, _iType);
  }

  void setBrightness(uint8_t b) {
    //Fix for turning off onboard LED breaking bus
    #ifdef LED_BUILTIN
    if (_bri == 0 && b > 0) {
      if (_pins[0] == LED_BUILTIN || _pins[1] == LED_BUILTIN) PolyBus::begin(_busPtr, _iType, _pins); 
    }
    #endif
    _bri = b;
    PolyBus::setBrightness(_busPtr, _iType, b);
  }

	//If LEDs are skipped, it is possible to use the first as a status LED.
	//TODO only show if no new show due in the next 50ms
	void setStatusPixel(uint32_t c) {
    if (_skip && canShow()) {
      PolyBus::setPixelColor(_busPtr, _iType, 0, c, _colorOrder);
      PolyBus::show(_busPtr, _iType);
    }
  }

  void setPixelColor(uint16_t pix, uint32_t c) {
    if (_type == TYPE_SK6812_RGBW || _type == TYPE_TM1814) c = autoWhiteCalc(c);
    if (_cct >= 1900) c = colorBalanceFromKelvin(_cct, c); //color correction from CCT
    if (reversed) pix = _len - pix -1;
    else pix += _skip;
    PolyBus::setPixelColor(_busPtr, _iType, pix, c, _colorOrder);
  }

  uint32_t getPixelColor(uint16_t pix) {
    if (reversed) pix = _len - pix -1;
    else pix += _skip;
    return PolyBus::getPixelColor(_busPtr, _iType, pix, _colorOrder);
  }

  inline uint8_t getColorOrder() {
    return _colorOrder;
  }

  inline uint16_t getLength() {
    return _len - _skip;
  }

  uint8_t getPins(uint8_t* pinArray) {
    uint8_t numPins = IS_2PIN(_type) ? 2 : 1;
    for (uint8_t i = 0; i < numPins; i++) pinArray[i] = _pins[i];
    return numPins;
  }

  void setColorOrder(uint8_t colorOrder) {
    if (colorOrder > 5) return;
    _colorOrder = colorOrder;
  }

  inline uint8_t skippedLeds() {
    return _skip;
  }

  inline void reinit() {
    PolyBus::begin(_busPtr, _iType, _pins);
  }

  void cleanup() {
    DEBUG_PRINTLN(F("Digital Cleanup."));
    PolyBus::cleanup(_busPtr, _iType);
    _iType = I_NONE;
    _valid = false;
    _busPtr = nullptr;
    pinManager.deallocatePin(_pins[1], PinOwner::BusDigital);
    pinManager.deallocatePin(_pins[0], PinOwner::BusDigital);
  }

  ~BusDigital() {
    cleanup();
  }

  private: 
  uint8_t _colorOrder = COL_ORDER_GRB;
  uint8_t _pins[2] = {255, 255};
  uint8_t _iType = I_NONE;
  uint8_t _skip = 0;
  void * _busPtr = nullptr;
};


class BusPwm : public Bus {
  public:
  BusPwm(BusConfig &bc) : Bus(bc.type, bc.start) {
    _valid = false;
    if (!IS_PWM(bc.type)) return;
    uint8_t numPins = NUM_PWM_PINS(bc.type);

    #ifdef ESP8266
    analogWriteRange(255);  //same range as one RGB channel
    analogWriteFreq(WLED_PWM_FREQ);
    #else
    _ledcStart = pinManager.allocateLedc(numPins);
    if (_ledcStart == 255) { //no more free LEDC channels
      deallocatePins(); return;
    }
    #endif

    for (uint8_t i = 0; i < numPins; i++) {
      uint8_t currentPin = bc.pins[i];
      if (!pinManager.allocatePin(currentPin, true, PinOwner::BusPwm)) {
        deallocatePins(); return;
      }
      _pins[i] = currentPin; // store only after allocatePin() succeeds
      #ifdef ESP8266
      pinMode(_pins[i], OUTPUT);
      #else
      ledcSetup(_ledcStart + i, WLED_PWM_FREQ, 8);
      ledcAttachPin(_pins[i], _ledcStart + i);
      #endif
    }
    reversed = bc.reversed;
    _valid = true;
  };

  void setPixelColor(uint16_t pix, uint32_t c) {
    if (pix != 0 || !_valid) return; //only react to first pixel
		if (_type != TYPE_ANALOG_3CH) c = autoWhiteCalc(c);
    if (_cct >= 1900 && (_type == TYPE_ANALOG_3CH || _type == TYPE_ANALOG_4CH)) {
      c = colorBalanceFromKelvin(_cct, c); //color correction from CCT
    }
    uint8_t r = R(c);
    uint8_t g = G(c);
    uint8_t b = B(c);
    uint8_t w = W(c);
    uint8_t cct = 0; //0 - full warm white, 255 - full cold white
    if (_cct > -1) {
      if (_cct >= 1900)    cct = (_cct - 1900) >> 5;
      else if (_cct < 256) cct = _cct;
    } else {
      cct = (approximateKelvinFromRGB(c) - 1900) >> 5;
    }

		uint8_t ww, cw;
<<<<<<< HEAD
		if (cct < _cctBlend) ww = 255;
		else                 ww = ((255-cct) * 255) / (255 - _cctBlend);
=======
		#ifdef WLED_USE_IC_CCT
		ww = w;
		cw = cct;
		#else
		//0 - linear (CCT 127 = 50% warm, 50% cold), 127 - additive CCT blending (CCT 127 = 100% warm, 100% cold)
		if (cct       < _cctBlend) ww = 255;
		else ww = ((255-cct) * 255) / (255 - _cctBlend);
>>>>>>> 7101ad81

		if ((255-cct) < _cctBlend) cw = 255;
		else                       cw = (cct * 255) / (255 - _cctBlend);

		ww = (w * ww) / 255; //brightness scaling
		cw = (w * cw) / 255;
		#endif

    switch (_type) {
      case TYPE_ANALOG_1CH: //one channel (white), relies on auto white calculation
        _data[0] = w;
        break;
      case TYPE_ANALOG_2CH: //warm white + cold white
        _data[1] = cw;
        _data[0] = ww;
        break;
      case TYPE_ANALOG_5CH: //RGB + warm white + cold white
        _data[4] = cw;
        w = ww;
      case TYPE_ANALOG_4CH: //RGBW
        _data[3] = w;
      case TYPE_ANALOG_3CH: //standard dumb RGB
        _data[0] = r; _data[1] = g; _data[2] = b;
        break;
    }
  }

  //does no index check
  uint32_t getPixelColor(uint16_t pix) {
    if (!_valid) return 0;
    return RGBW32(_data[0], _data[1], _data[2], _data[3]);
  }

  void show() {
    if (!_valid) return;
    uint8_t numPins = NUM_PWM_PINS(_type);
    for (uint8_t i = 0; i < numPins; i++) {
      uint8_t scaled = (_data[i] * _bri) / 255;
      if (reversed) scaled = 255 - scaled;
      #ifdef ESP8266
      analogWrite(_pins[i], scaled);
      #else
      ledcWrite(_ledcStart + i, scaled);
      #endif
    }
  }

  inline void setBrightness(uint8_t b) {
    _bri = b;
  }

  uint8_t getPins(uint8_t* pinArray) {
    if (!_valid) return 0;
    uint8_t numPins = NUM_PWM_PINS(_type);
    for (uint8_t i = 0; i < numPins; i++) {
      pinArray[i] = _pins[i];
    }
    return numPins;
  }

  inline void cleanup() {
    deallocatePins();
  }

  ~BusPwm() {
    cleanup();
  }

  private: 
  uint8_t _pins[5] = {255, 255, 255, 255, 255};
  uint8_t _data[5] = {255, 255, 255, 255, 255};
  #ifdef ARDUINO_ARCH_ESP32
  uint8_t _ledcStart = 255;
  #endif

  void deallocatePins() {
    uint8_t numPins = NUM_PWM_PINS(_type);
    for (uint8_t i = 0; i < numPins; i++) {
      pinManager.deallocatePin(_pins[i], PinOwner::BusPwm);
      if (!pinManager.isPinOk(_pins[i])) continue;
      #ifdef ESP8266
      digitalWrite(_pins[i], LOW); //turn off PWM interrupt
      #else
      if (_ledcStart < 16) ledcDetachPin(_pins[i]);
      #endif
    }
    #ifdef ARDUINO_ARCH_ESP32
    pinManager.deallocateLedc(_ledcStart, numPins);
    #endif
  }
};


class BusNetwork : public Bus {
  public:
    BusNetwork(BusConfig &bc) : Bus(bc.type, bc.start) {
      _valid = false;
//      switch (bc.type) {
//        case TYPE_NET_ARTNET_RGB:
//          _rgbw = false;
//          _UDPtype = 2;
//          break;
//        case TYPE_NET_E131_RGB:
//          _rgbw = false;
//          _UDPtype = 1;
//          break;
//        case TYPE_NET_DDP_RGB:
//          _rgbw = false;
//          _UDPtype = 0;
//          break;
//        default:
          _rgbw = false;
          _UDPtype = bc.type - TYPE_NET_DDP_RGB;
//          break;
//      }
      _UDPchannels = _rgbw ? 4 : 3;
      _data = (byte *)malloc(bc.count * _UDPchannels);
      if (_data == nullptr) return;
      memset(_data, 0, bc.count * _UDPchannels);
      _len = bc.count;
      _client = IPAddress(bc.pins[0],bc.pins[1],bc.pins[2],bc.pins[3]);
      _broadcastLock = false;
      _valid = true;
    };

  void setPixelColor(uint16_t pix, uint32_t c) {
    if (!_valid || pix >= _len) return;
<<<<<<< HEAD
    if (_rgbw) c = autoWhiteCalc(c);
=======
		if (isRgbw()) c = autoWhiteCalc(c);
>>>>>>> 7101ad81
    if (_cct >= 1900) c = colorBalanceFromKelvin(_cct, c); //color correction from CCT
    uint16_t offset = pix * _UDPchannels;
    _data[offset]   = R(c);
    _data[offset+1] = G(c);
    _data[offset+2] = B(c);
    if (_rgbw) _data[offset+3] = W(c);
  }

  uint32_t getPixelColor(uint16_t pix) {
    if (!_valid || pix >= _len) return 0;
    uint16_t offset = pix * _UDPchannels;
    return RGBW32(_data[offset], _data[offset+1], _data[offset+2], _rgbw ? (_data[offset+3] << 24) : 0);
  }

  void show() {
    if (!_valid || !canShow()) return;
    _broadcastLock = true;
    realtimeBroadcast(_UDPtype, _client, _len, _data, _bri, _rgbw);
    _broadcastLock = false;
  }

  inline bool canShow() {
    // this should be a return value from UDP routine if it is still sending data out
    return !_broadcastLock;
  }

  inline void setBrightness(uint8_t b) {
    _bri = b;
  }

  uint8_t getPins(uint8_t* pinArray) {
    for (uint8_t i = 0; i < 4; i++) {
      pinArray[i] = _client[i];
    }
    return 4;
  }

  inline bool isRgbw() {
    return _rgbw;
  }

  inline uint16_t getLength() {
    return _len;
  }

  void cleanup() {
    _type = I_NONE;
    _valid = false;
    if (_data != nullptr) free(_data);
    _data = nullptr;
  }

  ~BusNetwork() {
    cleanup();
  }

  private:
    IPAddress _client;
    uint8_t   _bri = 255;
    uint8_t   _UDPtype;
    uint8_t   _UDPchannels;
    bool      _rgbw;
    bool      _broadcastLock;
    byte     *_data;
};


class BusManager {
  public:
  BusManager() {

  };

  //utility to get the approx. memory usage of a given BusConfig
  static uint32_t memUsage(BusConfig &bc) {
    uint8_t type = bc.type;
    uint16_t len = bc.count;
    if (type > 15 && type < 32) {
      #ifdef ESP8266
        if (bc.pins[0] == 3) { //8266 DMA uses 5x the mem
          if (type > 29) return len*20; //RGBW
          return len*15;
        }
        if (type > 29) return len*4; //RGBW
        return len*3;
      #else //ESP32 RMT uses double buffer?
        if (type > 29) return len*8; //RGBW
        return len*6;
      #endif
    }
    if (type > 31 && type < 48)   return 5;
    if (type == 44 || type == 45) return len*4; //RGBW
    return len*3; //RGB
  }
  
  int add(BusConfig &bc) {
    if (numBusses >= WLED_MAX_BUSSES) return -1;
    if (bc.type >= TYPE_NET_DDP_RGB && bc.type < 96) {
      busses[numBusses] = new BusNetwork(bc);
    } else if (IS_DIGITAL(bc.type)) {
      busses[numBusses] = new BusDigital(bc, numBusses);
    } else {
      busses[numBusses] = new BusPwm(bc);
    }
    return numBusses++;
  }

  //do not call this method from system context (network callback)
  void removeAll() {
    DEBUG_PRINTLN(F("Removing all."));
    //prevents crashes due to deleting busses while in use. 
    while (!canAllShow()) yield();
    for (uint8_t i = 0; i < numBusses; i++) delete busses[i];
    numBusses = 0;
  }

  void show() {
    for (uint8_t i = 0; i < numBusses; i++) {
      busses[i]->show();
    }
  }

	void setStatusPixel(uint32_t c) {
    for (uint8_t i = 0; i < numBusses; i++) {
			busses[i]->setStatusPixel(c);
		}
	}

  void setPixelColor(uint16_t pix, uint32_t c, int16_t cct=-1) {
    for (uint8_t i = 0; i < numBusses; i++) {
      Bus* b = busses[i];
      uint16_t bstart = b->getStart();
      if (pix < bstart || pix >= bstart + b->getLength()) continue;
      busses[i]->setPixelColor(pix - bstart, c);
    }
  }

  void setBrightness(uint8_t b) {
    for (uint8_t i = 0; i < numBusses; i++) {
      busses[i]->setBrightness(b);
    }
  }

  void setSegmentCCT(int16_t cct, bool allowWBCorrection = false) {
    if (cct > 255) cct = 255;
    if (cct >= 0) {
      //if white balance correction allowed, save as kelvin value instead of 0-255
      if (allowWBCorrection) cct = 1900 + (cct << 5);
    } else cct = -1;
    Bus::setCCT(cct);
  }

  uint32_t getPixelColor(uint16_t pix) {
    for (uint8_t i = 0; i < numBusses; i++) {
      Bus* b = busses[i];
      uint16_t bstart = b->getStart();
      if (pix < bstart || pix >= bstart + b->getLength()) continue;
      return b->getPixelColor(pix - bstart);
    }
    return 0;
  }

  bool canAllShow() {
    for (uint8_t i = 0; i < numBusses; i++) {
      if (!busses[i]->canShow()) return false;
    }
    return true;
  }

  Bus* getBus(uint8_t busNr) {
    if (busNr >= numBusses) return nullptr;
    return busses[busNr];
  }

  inline uint8_t getNumBusses() {
    return numBusses;
  }

  //semi-duplicate of strip.getLengthTotal() (though that just returns strip._length, calculated in finalizeInit())
  uint16_t getTotalLength() {
    uint16_t len = 0;
    for (uint8_t i=0; i<numBusses; i++) len += busses[i]->getLength();
    return len;
  }

  private:
  uint8_t numBusses = 0;
  Bus* busses[WLED_MAX_BUSSES];
};
#endif<|MERGE_RESOLUTION|>--- conflicted
+++ resolved
@@ -319,10 +319,6 @@
     }
 
 		uint8_t ww, cw;
-<<<<<<< HEAD
-		if (cct < _cctBlend) ww = 255;
-		else                 ww = ((255-cct) * 255) / (255 - _cctBlend);
-=======
 		#ifdef WLED_USE_IC_CCT
 		ww = w;
 		cw = cct;
@@ -330,7 +326,6 @@
 		//0 - linear (CCT 127 = 50% warm, 50% cold), 127 - additive CCT blending (CCT 127 = 100% warm, 100% cold)
 		if (cct       < _cctBlend) ww = 255;
 		else ww = ((255-cct) * 255) / (255 - _cctBlend);
->>>>>>> 7101ad81
 
 		if ((255-cct) < _cctBlend) cw = 255;
 		else                       cw = (cct * 255) / (255 - _cctBlend);
@@ -458,11 +453,7 @@
 
   void setPixelColor(uint16_t pix, uint32_t c) {
     if (!_valid || pix >= _len) return;
-<<<<<<< HEAD
-    if (_rgbw) c = autoWhiteCalc(c);
-=======
 		if (isRgbw()) c = autoWhiteCalc(c);
->>>>>>> 7101ad81
     if (_cct >= 1900) c = colorBalanceFromKelvin(_cct, c); //color correction from CCT
     uint16_t offset = pix * _UDPchannels;
     _data[offset]   = R(c);
