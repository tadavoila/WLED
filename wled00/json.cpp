--- conflicted
+++ resolved
@@ -89,7 +89,7 @@
     
     //if (pal != seg.palette && pal < strip.getPaletteCount()) strip.setPalette(pal);
     seg.setOption(SEG_OPTION_SELECTED, elem[F("sel")] | seg.getOption(SEG_OPTION_SELECTED));
-    seg.setOption(SEG_OPTION_REVERSED, elem[F("rev")] | seg.getOption(SEG_OPTION_REVERSED));
+    seg.setOption(SEG_OPTION_REVERSED, elem["rev"] | seg.getOption(SEG_OPTION_REVERSED));
     seg.setOption(SEG_OPTION_MIRROR  , elem[F("mi")]  | seg.getOption(SEG_OPTION_MIRROR  ));
 
     //temporary, strip object gets updated via colorUpdated()
@@ -281,12 +281,8 @@
 
   JsonObject playlist = root[F("playlist")];
   if (!playlist.isNull()) {
-<<<<<<< HEAD
-    loadPlaylist(playlist); return stateResponse; //maybe we need not return here
-=======
     loadPlaylist(playlist);
     noNotification = true; //do not notify both for this request and the first playlist entry
->>>>>>> ba4c3e38
   }
 
   colorUpdated(noNotification ? NOTIFIER_CALL_MODE_NO_NOTIFY : NOTIFIER_CALL_MODE_DIRECT_CHANGE);
@@ -334,7 +330,7 @@
 	root[F("ix")]  = seg.intensity;
 	root[F("pal")] = seg.palette;
 	root[F("sel")] = seg.isSelected();
-	root[F("rev")] = seg.getOption(SEG_OPTION_REVERSED);
+	root["rev"] = seg.getOption(SEG_OPTION_REVERSED);
   root[F("mi")]  = seg.getOption(SEG_OPTION_MIRROR);
 }
 
