--- conflicted
+++ resolved
@@ -224,34 +224,20 @@
   //write presets to flash directly?
   bool persistSaves = !(root[F("np")] | false);
 
-<<<<<<< HEAD
   ps = root[F("psave")] | -1;
-  if (ps >= 0) savePreset(ps, persistSaves);
-=======
-  ps = root["psave"] | -1;
   if (ps >= 0) savePreset(ps, persistSaves, root["n"], root["p"] | 50, root["o"].as<JsonObject>());
->>>>>>> 0028c3c6
 
   return stateResponse;
 }
 
 void serializeSegment(JsonObject& root, WS2812FX::Segment& seg, byte id, bool forPreset)
 {
-<<<<<<< HEAD
 	root[F("id")] = id;
 	root[F("start")] = seg.start;
 	root[F("stop")] = seg.stop;
-	root[F("len")] = seg.stop - seg.start;
+	if (!forPreset)  root[F("len")] = seg.stop - seg.start;
   root[F("grp")] = seg.grouping;
   root[F("spc")] = seg.spacing;
-=======
-	root["id"] = id;
-	root["start"] = seg.start;
-	root["stop"] = seg.stop;
-	if (!forPreset) root["len"] = seg.stop - seg.start;
-  root["grp"] = seg.grouping;
-  root["spc"] = seg.spacing;
->>>>>>> 0028c3c6
   root["on"] = seg.getOption(SEG_OPTION_ON);
   byte segbri = seg.opacity;
   root["bri"] = (segbri) ? segbri : 255;
@@ -286,75 +272,41 @@
   root[F("mi")]  = seg.getOption(SEG_OPTION_MIRROR);
 }
 
-
-<<<<<<< HEAD
-void serializeState(JsonObject root)
-{
-  if (errorFlag) root[F("error")] = errorFlag;
-  
-=======
 void serializeState(JsonObject root, bool forPreset)
 { 
->>>>>>> 0028c3c6
+  if (errorFlag) root[F("error")] = errorFlag;
   root["on"] = (bri > 0);
   root["bri"] = briLast;
   root[F("transition")] = transitionDelay/100; //in 100ms
 
-<<<<<<< HEAD
-  root[F("ps")] = currentPreset;
-  root[F("pss")] = savedPresets;
-  root[F("pl")] = (presetCyclingEnabled) ? 0: -1;
-=======
   if (!forPreset) {
     if (errorFlag) root["error"] = errorFlag;
->>>>>>> 0028c3c6
-
-    root["ps"] = currentPreset;
-    root["pss"] = savedPresets;
-    root["pl"] = (presetCyclingEnabled) ? 0: -1;
-
-<<<<<<< HEAD
-  //temporary for preset cycle
-  JsonObject ccnf = root.createNestedObject("ccnf");
-  ccnf[F("min")] = presetCycleMin;
-  ccnf[F("max")] = presetCycleMax;
-  ccnf[F("time")] = presetCycleTime;
-  
-  JsonObject nl = root.createNestedObject("nl");
-  nl["on"] = nightlightActive;
-  nl[F("dur")] = nightlightDelayMins;
-  nl[F("fade")] = (nightlightMode > NL_MODE_SET); //deprecated
-  nl[F("mode")] = nightlightMode;
-  nl[F("tbri")] = nightlightTargetBri;
-  
-  JsonObject udpn = root.createNestedObject("udpn");
-  udpn[F("send")] = notifyDirect;
-  udpn[F("recv")] = receiveNotifications;
-
-  root[F("lor")] = realtimeOverride;
-=======
+    
+    root[F("ps")] = currentPreset;
+    root[F("pss")] = savedPresets;
+    root[F("pl")] = (presetCyclingEnabled) ? 0: -1;
+    
     usermods.addToJsonState(root);
 
     //temporary for preset cycle
     JsonObject ccnf = root.createNestedObject("ccnf");
-    ccnf["min"] = presetCycleMin;
-    ccnf["max"] = presetCycleMax;
-    ccnf["time"] = presetCycleTime;
-    
+    ccnf[F("min")] = presetCycleMin;
+    ccnf[F("max")] = presetCycleMax;
+    ccnf[F("time")] = presetCycleTime;
+
     JsonObject nl = root.createNestedObject("nl");
     nl["on"] = nightlightActive;
-    nl["dur"] = nightlightDelayMins;
-    nl["fade"] = (nightlightMode > NL_MODE_SET); //deprecated
-    nl["mode"] = nightlightMode;
-    nl["tbri"] = nightlightTargetBri;
-    
+    nl[F("dur")] = nightlightDelayMins;
+    nl[F("fade")] = (nightlightMode > NL_MODE_SET); //deprecated
+    nl[F("mode")] = nightlightMode;
+    nl[F("tbri")] = nightlightTargetBri;
+
     JsonObject udpn = root.createNestedObject("udpn");
-    udpn["send"] = notifyDirect;
-    udpn["recv"] = receiveNotifications;
-
-    root["lor"] = realtimeOverride;
-  }
->>>>>>> 0028c3c6
+    udpn[F("send")] = notifyDirect;
+    udpn[F("recv")] = receiveNotifications;
+
+    root[F("lor")] = realtimeOverride;
+  }
 
   root[F("mainseg")] = strip.getMainSegmentId();
   
@@ -444,21 +396,16 @@
   JsonObject wifi_info = root.createNestedObject("wifi");
   wifi_info[F("bssid")] = WiFi.BSSIDstr();
   int qrssi = WiFi.RSSI();
-<<<<<<< HEAD
+
   wifi_info[F("rssi")] = qrssi;
   wifi_info[F("signal")] = getSignalQuality(qrssi);
   wifi_info[F("channel")] = WiFi.channel();
-=======
-  wifi_info["rssi"] = qrssi;
-  wifi_info["signal"] = getSignalQuality(qrssi);
-  wifi_info["channel"] = WiFi.channel();
 
   JsonObject fs_info = root.createNestedObject("fs");
   FSInfo fsi;
   WLED_FS.info(fsi);
   fs_info["u"] = fsi.usedBytes;
   fs_info["t"] = fsi.totalBytes;
->>>>>>> 0028c3c6
   
   #ifdef ARDUINO_ARCH_ESP32
   #ifdef WLED_DEBUG
@@ -486,6 +433,7 @@
   root[F("freeheap")] = ESP.getFreeHeap();
   root[F("uptime")] = millis()/1000 + rolloverMillis*4294967;
 
+  
   usermods.addToJsonInfo(root);
   
   byte os = 0;
