--- conflicted
+++ resolved
@@ -97,11 +97,7 @@
 
   CJSON(strip.ablMilliampsMax, hw_led[F("maxpwr")]);
   CJSON(strip.milliampsPerLed, hw_led[F("ledma")]);
-<<<<<<< HEAD
   //CJSON(strip.reverseMode, hw_led[F("rev")]);
-=======
-  CJSON(strip.reverseMode, hw_led["rev"]);
->>>>>>> 9b3e6270
   CJSON(strip.rgbwMode, hw_led[F("rgbwm")]);
 
   JsonArray ins = hw_led["ins"];
@@ -172,10 +168,6 @@
   CJSON(irEnabled, hw[F("ir")][F("type")]);
 
   JsonObject relay = hw[F("relay")];
-<<<<<<< HEAD
-=======
-
->>>>>>> 9b3e6270
   int hw_relay_pin = relay[F("pin")];
   if (pinManager.allocatePin(hw_relay_pin,true)) {
     rlyPin = hw_relay_pin;
@@ -461,11 +453,7 @@
   hw_led[F("total")] = ledCount;
   hw_led[F("maxpwr")] = strip.ablMilliampsMax;
   hw_led[F("ledma")] = strip.milliampsPerLed;
-<<<<<<< HEAD
   hw_led[F("rev")] = false; //strip.reverseMode;  // not used anymore, reversing per-strip
-=======
-  hw_led["rev"] = strip.reverseMode;
->>>>>>> 9b3e6270
   hw_led[F("rgbwm")] = strip.rgbwMode;
 
   JsonArray hw_led_ins = hw_led.createNestedArray("ins");
@@ -482,13 +470,8 @@
     uint8_t nPins = bus->getPins(pins);
     for (uint8_t i = 0; i < nPins; i++) ins_pin.add(pins[i]);
     ins[F("order")] = bus->getColorOrder();
-<<<<<<< HEAD
     ins[F("rev")]  = bus->reversed;
     ins[F("skip")] = skipFirstLed ? 1 : 0;
-=======
-    ins["rev"] = bus->reversed;
-    ins[F("skip")] = (skipFirstLed && s == 0) ? 1 : 0;
->>>>>>> 9b3e6270
     ins[F("type")] = bus->getType();
     ins[F("rgbw")] = bus->isRgbw();
   }
@@ -519,11 +502,7 @@
 
   JsonObject hw_relay = hw.createNestedObject("relay");
   hw_relay[F("pin")] = rlyPin;
-<<<<<<< HEAD
   hw_relay[F("rev")] = !rlyMde;
-=======
-  hw_relay["rev"] = !rlyMde;
->>>>>>> 9b3e6270
 
   //JsonObject hw_status = hw.createNestedObject("status");
   //hw_status[F("pin")] = -1;
