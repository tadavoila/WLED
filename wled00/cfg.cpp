#include "wled.h"
#include "wled_ethernet.h"

/*
 * Serializes and parses the cfg.json and wsec.json settings files, stored in internal FS.
 * The structure of the JSON is not to be considered an official API and may change without notice.
 */

#ifndef PIXEL_COUNTS
  #define PIXEL_COUNTS DEFAULT_LED_COUNT
#endif

#ifndef DATA_PINS
  #define DATA_PINS DEFAULT_LED_PIN
#endif

#ifndef LED_TYPES
  #define LED_TYPES DEFAULT_LED_TYPE
#endif

#ifndef DEFAULT_LED_COLOR_ORDER
  #define DEFAULT_LED_COLOR_ORDER COL_ORDER_GRB  //default to GRB
#endif

static constexpr unsigned sumPinsRequired(const unsigned* current, size_t count) {
  return (count > 0) ? (Bus::getNumberOfPins(*current) + sumPinsRequired(current+1,count-1)) : 0;
}

static constexpr bool validatePinsAndTypes(const unsigned* types, unsigned numTypes, unsigned numPins ) {
  // Pins provided < pins required -> always invalid
  // Pins provided = pins required -> always valid
  // Pins provided > pins required -> valid if excess pins are a product of last type pins since it will be repeated
  return (sumPinsRequired(types, numTypes) > numPins) ? false :
          (numPins - sumPinsRequired(types, numTypes)) % Bus::getNumberOfPins(types[numTypes-1]) == 0;
}


//simple macro for ArduinoJSON's or syntax
#define CJSON(a,b) a = b | a

void getStringFromJson(char* dest, const char* src, size_t len) {
  if (src != nullptr) strlcpy(dest, src, len);
}

bool deserializeConfig(JsonObject doc, bool fromFS) {
  bool needsSave = false;
  //int rev_major = doc["rev"][0]; // 1
  //int rev_minor = doc["rev"][1]; // 0

  //long vid = doc[F("vid")]; // 2010020

#ifdef WLED_USE_ETHERNET
  JsonObject ethernet = doc[F("eth")];
  CJSON(ethernetType, ethernet["type"]);
  // NOTE: Ethernet configuration takes priority over other use of pins
  initEthernet();
#endif

  JsonObject id = doc["id"];
  getStringFromJson(cmDNS, id[F("mdns")], 33);
  getStringFromJson(serverDescription, id[F("name")], 33);
#ifndef WLED_DISABLE_ALEXA
  getStringFromJson(alexaInvocationName, id[F("inv")], 33);
#endif
  CJSON(simplifiedUI, id[F("sui")]);

  JsonObject nw = doc["nw"];
#ifndef WLED_DISABLE_ESPNOW
  CJSON(enableESPNow, nw[F("espnow")]);
  linked_remotes.clear();
  JsonVariant lrem = nw[F("linked_remote")];
  if (!lrem.isNull()) {
     if (lrem.is<JsonArray>()) {
      for (size_t i = 0; i < lrem.size(); i++) {
        std::array<char, 13> entry{};
        getStringFromJson(entry.data(), lrem[i], 13);
        entry[12] = '\0';
        linked_remotes.emplace_back(entry);
      }
    }
    else { // legacy support for single MAC address in config
      std::array<char, 13> entry{};
      getStringFromJson(entry.data(), lrem, 13);
      entry[12] = '\0';
      linked_remotes.emplace_back(entry);
    }
  }
#endif

  size_t n = 0;
  JsonArray nw_ins = nw["ins"];
  if (!nw_ins.isNull()) {
    // as password are stored separately in wsec.json when reading configuration vector resize happens there, but for dynamic config we need to resize if necessary
    if (nw_ins.size() > 1 && nw_ins.size() > multiWiFi.size()) multiWiFi.resize(nw_ins.size()); // resize constructs objects while resizing
    for (JsonObject wifi : nw_ins) {
      JsonArray ip = wifi["ip"];
      JsonArray gw = wifi["gw"];
      JsonArray sn = wifi["sn"];
      char ssid[33] = "";
      char pass[65] = "";
      char bssid[13] = "";
      IPAddress nIP = (uint32_t)0U, nGW = (uint32_t)0U, nSN = (uint32_t)0x00FFFFFF; // little endian
      getStringFromJson(ssid, wifi[F("ssid")], 33);
      getStringFromJson(pass, wifi["psk"], 65); // password is not normally present but if it is, use it
      getStringFromJson(bssid, wifi[F("bssid")], 13);
      for (size_t i = 0; i < 4; i++) {
        CJSON(nIP[i], ip[i]);
        CJSON(nGW[i], gw[i]);
        CJSON(nSN[i], sn[i]);
      }
      if (strlen(ssid) > 0) strlcpy(multiWiFi[n].clientSSID, ssid, 33); // this will keep old SSID intact if not present in JSON
      if (strlen(pass) > 0) strlcpy(multiWiFi[n].clientPass, pass, 65); // this will keep old password intact if not present in JSON
      if (strlen(bssid) > 0) fillStr2MAC(multiWiFi[n].bssid, bssid);
      multiWiFi[n].staticIP = nIP;
      multiWiFi[n].staticGW = nGW;
      multiWiFi[n].staticSN = nSN;
      if (++n >= WLED_MAX_WIFI_COUNT) break;
    }
  }

  JsonArray dns = nw[F("dns")];
  if (!dns.isNull()) {
    for (size_t i = 0; i < 4; i++) {
      CJSON(dnsAddress[i], dns[i]);
    }
  }

  JsonObject ap = doc["ap"];
  getStringFromJson(apSSID, ap[F("ssid")], 33);
  getStringFromJson(apPass, ap["psk"] , 65); //normally not present due to security
  //int ap_pskl = ap[F("pskl")];
  CJSON(apChannel, ap[F("chan")]);
  if (apChannel > 13 || apChannel < 1) apChannel = 1;
  CJSON(apHide, ap[F("hide")]);
  if (apHide > 1) apHide = 1;
  CJSON(apBehavior, ap[F("behav")]);
  /*
  JsonArray ap_ip = ap["ip"];
  for (unsigned i = 0; i < 4; i++) {
    apIP[i] = ap_ip;
  }
  */

  JsonObject wifi = doc[F("wifi")];
  noWifiSleep = !(wifi[F("sleep")] | !noWifiSleep); // inverted
  //noWifiSleep = !noWifiSleep;
  CJSON(force802_3g, wifi[F("phy")]); //force phy mode g?
#ifdef ARDUINO_ARCH_ESP32
  CJSON(txPower, wifi[F("txpwr")]);
  txPower = min(max((int)txPower, (int)WIFI_POWER_2dBm), (int)WIFI_POWER_19_5dBm);
#endif

  JsonObject hw = doc[F("hw")];

  // initialize LED pins and lengths prior to other HW (except for ethernet)
  JsonObject hw_led = hw["led"];

  uint16_t total = hw_led[F("total")] | strip.getLengthTotal();
  uint16_t ablMilliampsMax = hw_led[F("maxpwr")] | BusManager::ablMilliampsMax();
  BusManager::setMilliampsMax(ablMilliampsMax);
  Bus::setGlobalAWMode(hw_led[F("rgbwm")] | AW_GLOBAL_DISABLED);
  CJSON(strip.correctWB, hw_led["cct"]);
  CJSON(strip.cctFromRgb, hw_led[F("cr")]);
  CJSON(cctICused, hw_led[F("ic")]);
  uint8_t cctBlending = hw_led[F("cb")] | Bus::getCCTBlend();
  Bus::setCCTBlend(cctBlending);
  strip.setTargetFps(hw_led["fps"]); //NOP if 0, default 42 FPS
  #if defined(ARDUINO_ARCH_ESP32) && !defined(CONFIG_IDF_TARGET_ESP32C3)
  CJSON(useParallelI2S, hw_led[F("prl")]);
  #endif

  #ifndef WLED_DISABLE_2D
  // 2D Matrix Settings
  JsonObject matrix = hw_led[F("matrix")];
  if (!matrix.isNull()) {
    strip.isMatrix = true;
    unsigned numPanels = matrix[F("mpc")] | 1;
    numPanels = constrain(numPanels, 1, WLED_MAX_PANELS);
    strip.panel.clear();
    JsonArray panels = matrix[F("panels")];
    unsigned s = 0;
    if (!panels.isNull()) {
      strip.panel.reserve(numPanels);  // pre-allocate default 8x8 panels
      for (JsonObject pnl : panels) {
        WS2812FX::Panel p;
        CJSON(p.bottomStart, pnl["b"]);
        CJSON(p.rightStart,  pnl["r"]);
        CJSON(p.vertical,    pnl["v"]);
        CJSON(p.serpentine,  pnl["s"]);
        CJSON(p.xOffset,     pnl["x"]);
        CJSON(p.yOffset,     pnl["y"]);
        CJSON(p.height,      pnl["h"]);
        CJSON(p.width,       pnl["w"]);
        strip.panel.push_back(p);
        if (++s >= numPanels) break; // max panels reached
      }
    }
    strip.panel.shrink_to_fit();  // release unused memory (just in case)
    // cannot call strip.deserializeLedmap()/strip.setUpMatrix() here due to already locked JSON buffer
    //if (!fromFS) doInit2D = true; // if called at boot (fromFS==true), WLED::beginStrip() will take care of setting up matrix
  }
  #endif

  DEBUG_PRINTF_P(PSTR("Heap before buses: %d\n"), ESP.getFreeHeap());
  JsonArray ins = hw_led["ins"];
  if (!ins.isNull()) {
    int s = 0;  // bus iterator
    for (JsonObject elm : ins) {
<<<<<<< HEAD
      unsigned type = elm["type"] | TYPE_WS2812_RGB;
      unsigned len = elm["len"] | DEFAULT_LED_COUNT;
      if (!Bus::isDigital(type)) continue;
      if (!Bus::is2Pin(type)) {
        digitalCount++;
        unsigned channels = Bus::getNumberOfChannels(type);
        if (len > maxLedsOnBus)     maxLedsOnBus = len;
        if (channels > maxChannels) maxChannels  = channels;
      }
    }
    DEBUG_PRINTF_P(PSTR("Maximum LEDs on a bus: %u\nDigital buses: %u\n"), maxLedsOnBus, digitalCount);
    // we may remove 300 LEDs per bus limit when NeoPixelBus is updated beyond 2.9.0
    if (maxLedsOnBus <= 300 && digitalCount > 5) {
      DEBUG_PRINTLN(F("Switching to parallel I2S."));
      useParallel = true;
      BusManager::useParallelOutput();
      mem = BusManager::memUsage(maxChannels, maxLedsOnBus, 8); // use alternate memory calculation
    }
    #endif

    for (JsonObject elm : ins) {
      if (s >= WLED_MAX_BUSSES+WLED_MIN_VIRTUAL_BUSSES) break;
      uint8_t pins[OUTPUT_MAX_PINS] = {255, 255, 255, 255, 255};
=======
      if (s >= WLED_MAX_BUSSES) break; // only counts physical buses
      uint8_t pins[5] = {255, 255, 255, 255, 255};
>>>>>>> d2d5c423
      JsonArray pinArr = elm["pin"];
      if (pinArr.size() == 0) continue;
      //pins[0] = pinArr[0];
      unsigned i = 0;
      for (int p : pinArr) {
        pins[i++] = p;
        if (i>4) break;
      }
      uint16_t length = elm["len"] | 1;
      uint8_t colorOrder = (int)elm[F("order")]; // contains white channel swap option in upper nibble
      uint8_t skipFirst = elm[F("skip")];
      uint16_t start = elm["start"] | 0;
      if (length==0 || start + length > MAX_LEDS) continue; // zero length or we reached max. number of LEDs, just stop
      uint8_t ledType = elm["type"] | TYPE_WS2812_RGB;
      bool reversed = elm["rev"];
      bool refresh = elm["ref"] | false;
      uint16_t freqkHz = elm[F("freq")] | 0;  // will be in kHz for DotStar and Hz for PWM
      uint8_t AWmode = elm[F("rgbwm")] | RGBW_MODE_MANUAL_ONLY;
      uint8_t maPerLed = elm[F("ledma")] | LED_MILLIAMPS_DEFAULT;
      uint16_t maMax = elm[F("maxpwr")] | (ablMilliampsMax * length) / total; // rough (incorrect?) per strip ABL calculation when no config exists
      // To disable brightness limiter we either set output max current to 0 or single LED current to 0 (we choose output max current)
      if (Bus::isPWM(ledType) || Bus::isOnOff(ledType) || Bus::isVirtual(ledType)) { // analog and virtual
        maPerLed = 0;
        maMax = 0;
      }
      ledType |= refresh << 7; // hack bit 7 to indicate strip requires off refresh

      busConfigs.emplace_back(ledType, pins, start, length, colorOrder, reversed, skipFirst, AWmode, freqkHz, maPerLed, maMax);
      doInitBusses = true;  // finalization done in beginStrip()
      if (!Bus::isVirtual(ledType)) s++; // have as many virtual buses as you want
    }
  } else if (fromFS) {
    //if busses failed to load, add default (fresh install, FS issue, ...)
    BusManager::removeAll();
    busConfigs.clear();

    DEBUG_PRINTLN(F("No busses, init default"));
    constexpr unsigned defDataTypes[] = {LED_TYPES};
    constexpr unsigned defDataPins[] = {DATA_PINS};
    constexpr unsigned defCounts[] = {PIXEL_COUNTS};
    constexpr unsigned defNumTypes = (sizeof(defDataTypes) / sizeof(defDataTypes[0]));
    constexpr unsigned defNumPins = (sizeof(defDataPins) / sizeof(defDataPins[0]));
    constexpr unsigned defNumCounts = (sizeof(defCounts) / sizeof(defCounts[0]));

    static_assert(validatePinsAndTypes(defDataTypes, defNumTypes, defNumPins),
                  "The default pin list defined in DATA_PINS does not match the pin requirements for the default buses defined in LED_TYPES");

    unsigned mem = 0;
    unsigned pinsIndex = 0;
    unsigned digitalCount = 0;
    for (unsigned i = 0; i < WLED_MAX_BUSSES; i++) {
      uint8_t defPin[OUTPUT_MAX_PINS];
      // if we have less types than requested outputs and they do not align, use last known type to set current type
      unsigned dataType = defDataTypes[(i < defNumTypes) ? i : defNumTypes -1];
      unsigned busPins = Bus::getNumberOfPins(dataType);

      // if we need more pins than available all outputs have been configured
      if (pinsIndex + busPins > defNumPins) break;

      // Assign all pins first so we can check for conflicts on this bus
      for (unsigned j = 0; j < busPins && j < OUTPUT_MAX_PINS; j++) defPin[j] = defDataPins[pinsIndex + j];

      for (unsigned j = 0; j < busPins && j < OUTPUT_MAX_PINS; j++) {
        bool validPin = true;
        // When booting without config (1st boot) we need to make sure GPIOs defined for LED output don't clash with hardware
        // i.e. DEBUG (GPIO1), DMX (2), SPI RAM/FLASH (16&17 on ESP32-WROVER/PICO), read/only pins, etc.
        // Pin should not be already allocated, read/only or defined for current bus
        while (PinManager::isPinAllocated(defPin[j]) || !PinManager::isPinOk(defPin[j],true)) {
          if (validPin) {
            DEBUG_PRINTLN(F("Some of the provided pins cannot be used to configure this LED output."));
            defPin[j] = 1; // start with GPIO1 and work upwards
            validPin = false;
          } else if (defPin[j] < WLED_NUM_PINS) {
            defPin[j]++;
          } else {
            DEBUG_PRINTLN(F("No available pins left! Can't configure output."));
            break;
          }
          // is the newly assigned pin already defined or used previously?
          // try next in line until there are no clashes or we run out of pins
          bool clash;
          do {
            clash = false;
            // check for conflicts on current bus
            for (const auto &pin : defPin) {
              if (&pin != &defPin[j] && pin == defPin[j]) {
                clash = true;
                break;
              }
            }
            // We already have a clash on current bus, no point checking next buses
            if (!clash) {
              // check for conflicts in defined pins
              for (const auto &pin : defDataPins) {
                if (pin == defPin[j]) {
                  clash = true;
                  break;
                }
              }
            }
            if (clash) defPin[j]++;
            if (defPin[j] >= WLED_NUM_PINS) break;
          } while (clash);
        }
      }
      pinsIndex += busPins;

      // if we have less counts than pins and they do not align, use last known count to set current count
      unsigned count = defCounts[(i < defNumCounts) ? i : defNumCounts -1];
      unsigned start = 0;
      // analog always has length 1
      if (Bus::isPWM(dataType) || Bus::isOnOff(dataType)) count = 1;
      BusConfig defCfg = BusConfig(dataType, defPin, start, count, DEFAULT_LED_COLOR_ORDER, false, 0, RGBW_MODE_MANUAL_ONLY, 0);
      mem += defCfg.memUsage(Bus::isDigital(dataType) && !Bus::is2Pin(dataType) ? digitalCount++ : 0);
      if (mem > MAX_LED_MEMORY) {
        DEBUG_PRINTF_P(PSTR("Out of LED memory! Bus %d (%d) #%u not created."), (int)dataType, (int)count, digitalCount);
        break;
      }
      busConfigs.push_back(defCfg); // use push_back for simplification as we needed defCfg to calculate memory usage
      doInitBusses = true;  // finalization done in beginStrip()
    }
    DEBUG_PRINTF_P(PSTR("LED buffer size: %uB/%uB\n"), mem, BusManager::memUsage());
  }
  if (hw_led["rev"] && BusManager::getNumBusses()) BusManager::getBus(0)->setReversed(true); //set 0.11 global reversed setting for first bus

  // read color order map configuration
  JsonArray hw_com = hw[F("com")];
  if (!hw_com.isNull()) {
    BusManager::getColorOrderMap().reserve(std::min(hw_com.size(), (size_t)WLED_MAX_COLOR_ORDER_MAPPINGS));
    for (JsonObject entry : hw_com) {
      uint16_t start = entry["start"] | 0;
      uint16_t len = entry["len"] | 0;
      uint8_t colorOrder = (int)entry[F("order")];
      if (!BusManager::getColorOrderMap().add(start, len, colorOrder)) break;
    }
  }

  // read multiple button configuration
  JsonObject btn_obj = hw["btn"];
  CJSON(touchThreshold, btn_obj[F("tt")]);
  bool pull = btn_obj[F("pull")] | (!disablePullUp); // if true, pullup is enabled
  disablePullUp = !pull;
  JsonArray hw_btn_ins = btn_obj["ins"];
  if (!hw_btn_ins.isNull()) {
    // deallocate existing button pins
    for (unsigned b = 0; b < WLED_MAX_BUTTONS; b++) PinManager::deallocatePin(btnPin[b], PinOwner::Button); // does nothing if trying to deallocate a pin with PinOwner != Button
    unsigned s = 0;
    for (JsonObject btn : hw_btn_ins) {
      CJSON(buttonType[s], btn["type"]);
      int8_t pin = btn["pin"][0] | -1;
      if (pin > -1 && PinManager::allocatePin(pin, false, PinOwner::Button)) {
        btnPin[s] = pin;
      #ifdef ARDUINO_ARCH_ESP32
        // ESP32 only: check that analog button pin is a valid ADC gpio
        if ((buttonType[s] == BTN_TYPE_ANALOG) || (buttonType[s] == BTN_TYPE_ANALOG_INVERTED)) {
          if (digitalPinToAnalogChannel(btnPin[s]) < 0) {
            // not an ADC analog pin
            DEBUG_PRINTF_P(PSTR("PIN ALLOC error: GPIO%d for analog button #%d is not an analog pin!\n"), btnPin[s], s);
            btnPin[s] = -1;
            PinManager::deallocatePin(pin,PinOwner::Button);
          } else {
            analogReadResolution(12); // see #4040
          }
        }
        else if ((buttonType[s] == BTN_TYPE_TOUCH || buttonType[s] == BTN_TYPE_TOUCH_SWITCH))
        {
          if (digitalPinToTouchChannel(btnPin[s]) < 0) {
            // not a touch pin
            DEBUG_PRINTF_P(PSTR("PIN ALLOC error: GPIO%d for touch button #%d is not a touch pin!\n"), btnPin[s], s);
            btnPin[s] = -1;
            PinManager::deallocatePin(pin,PinOwner::Button);
          }          
          //if touch pin, enable the touch interrupt on ESP32 S2 & S3
          #ifdef SOC_TOUCH_VERSION_2    // ESP32 S2 and S3 have a function to check touch state but need to attach an interrupt to do so
          else
          {
            touchAttachInterrupt(btnPin[s], touchButtonISR, touchThreshold << 4); // threshold on Touch V2 is much higher (1500 is a value given by Espressif example, I measured changes of over 5000)
          }
          #endif
        }
        else
      #endif
        {
          if (disablePullUp) {
            pinMode(btnPin[s], INPUT);
          } else {
            #ifdef ESP32
            pinMode(btnPin[s], buttonType[s]==BTN_TYPE_PUSH_ACT_HIGH ? INPUT_PULLDOWN : INPUT_PULLUP);
            #else
            pinMode(btnPin[s], INPUT_PULLUP);
            #endif
          }
        }
      } else {
        btnPin[s] = -1;
      }
      JsonArray hw_btn_ins_0_macros = btn["macros"];
      CJSON(macroButton[s], hw_btn_ins_0_macros[0]);
      CJSON(macroLongPress[s],hw_btn_ins_0_macros[1]);
      CJSON(macroDoublePress[s], hw_btn_ins_0_macros[2]);
      if (++s >= WLED_MAX_BUTTONS) break; // max buttons reached
    }
    // clear remaining buttons
    for (; s<WLED_MAX_BUTTONS; s++) {
      btnPin[s]           = -1;
      buttonType[s]       = BTN_TYPE_NONE;
      macroButton[s]      = 0;
      macroLongPress[s]   = 0;
      macroDoublePress[s] = 0;
    }
  } else if (fromFS) {
    // new install/missing configuration (button 0 has defaults)
    // relies upon only being called once with fromFS == true, which is currently true.
    for (size_t s = 0; s < WLED_MAX_BUTTONS; s++) {
      if (buttonType[s] == BTN_TYPE_NONE || btnPin[s] < 0 || !PinManager::allocatePin(btnPin[s], false, PinOwner::Button)) {
        btnPin[s]     = -1;
        buttonType[s] = BTN_TYPE_NONE;
      }
      if (btnPin[s] >= 0) {
        if (disablePullUp) {
          pinMode(btnPin[s], INPUT);
        } else {
          #ifdef ESP32
          pinMode(btnPin[s], buttonType[s]==BTN_TYPE_PUSH_ACT_HIGH ? INPUT_PULLDOWN : INPUT_PULLUP);
          #else
          pinMode(btnPin[s], INPUT_PULLUP);
          #endif
        }
      }
      macroButton[s]      = 0;
      macroLongPress[s]   = 0;
      macroDoublePress[s] = 0;
    }
  }

  CJSON(buttonPublishMqtt,btn_obj["mqtt"]);

  #ifndef WLED_DISABLE_INFRARED
  int hw_ir_pin = hw["ir"]["pin"] | -2; // 4
  if (hw_ir_pin > -2) {
    PinManager::deallocatePin(irPin, PinOwner::IR);
    if (PinManager::allocatePin(hw_ir_pin, false, PinOwner::IR)) {
      irPin = hw_ir_pin;
    } else {
      irPin = -1;
    }
  }
  CJSON(irEnabled, hw["ir"]["type"]);
  #endif
  CJSON(irApplyToAllSelected, hw["ir"]["sel"]);

  JsonObject relay = hw[F("relay")];

  rlyOpenDrain  = relay[F("odrain")] | rlyOpenDrain;
  int hw_relay_pin = relay["pin"] | -2;
  if (hw_relay_pin > -2) {
    PinManager::deallocatePin(rlyPin, PinOwner::Relay);
    if (PinManager::allocatePin(hw_relay_pin,true, PinOwner::Relay)) {
      rlyPin = hw_relay_pin;
      pinMode(rlyPin, rlyOpenDrain ? OUTPUT_OPEN_DRAIN : OUTPUT);
    } else {
      rlyPin = -1;
    }
  }
  if (relay.containsKey("rev")) {
    rlyMde = !relay["rev"];
  }

  CJSON(serialBaud, hw[F("baud")]);
  if (serialBaud < 96 || serialBaud > 15000) serialBaud = 1152;
  updateBaudRate(serialBaud *100);

  JsonArray hw_if_i2c = hw[F("if")][F("i2c-pin")];
  CJSON(i2c_sda, hw_if_i2c[0]);
  CJSON(i2c_scl, hw_if_i2c[1]);
  PinManagerPinType i2c[2] = { { i2c_sda, true }, { i2c_scl, true } };
  if (i2c_scl >= 0 && i2c_sda >= 0 && PinManager::allocateMultiplePins(i2c, 2, PinOwner::HW_I2C)) {
    #ifdef ESP32
    if (!Wire.setPins(i2c_sda, i2c_scl)) { i2c_scl = i2c_sda = -1; } // this will fail if Wire is initialised (Wire.begin() called prior)
    else Wire.begin();
    #else
    Wire.begin(i2c_sda, i2c_scl);
    #endif
  } else {
    i2c_sda = -1;
    i2c_scl = -1;
  }
  JsonArray hw_if_spi = hw[F("if")][F("spi-pin")];
  CJSON(spi_mosi, hw_if_spi[0]);
  CJSON(spi_sclk, hw_if_spi[1]);
  CJSON(spi_miso, hw_if_spi[2]);
  PinManagerPinType spi[3] = { { spi_mosi, true }, { spi_miso, true }, { spi_sclk, true } };
  if (spi_mosi >= 0 && spi_sclk >= 0 && PinManager::allocateMultiplePins(spi, 3, PinOwner::HW_SPI)) {
    #ifdef ESP32
    SPI.begin(spi_sclk, spi_miso, spi_mosi);  // SPI global uses VSPI on ESP32 and FSPI on C3, S3
    #else
    SPI.begin();
    #endif
  } else {
    spi_mosi = -1;
    spi_miso = -1;
    spi_sclk = -1;
  }

  //int hw_status_pin = hw[F("status")]["pin"]; // -1

  JsonObject light = doc[F("light")];
  CJSON(briMultiplier, light[F("scale-bri")]);
  CJSON(paletteBlend, light[F("pal-mode")]);
  CJSON(strip.autoSegments, light[F("aseg")]);
  CJSON(useRainbowWheel, light[F("rw")]);

  CJSON(gammaCorrectVal, light["gc"]["val"]); // default 2.2
  float light_gc_bri = light["gc"]["bri"];
  float light_gc_col = light["gc"]["col"];
  if (light_gc_bri > 1.0f) gammaCorrectBri = true;
  else                     gammaCorrectBri = false;
  if (light_gc_col > 1.0f) gammaCorrectCol = true;
  else                     gammaCorrectCol = false;
  if (gammaCorrectVal <= 1.0f || gammaCorrectVal > 3) {
    gammaCorrectVal = 1.0f; // no gamma correction
    gammaCorrectBri = false;
    gammaCorrectCol = false;
  }
  NeoGammaWLEDMethod::calcGammaTable(gammaCorrectVal); // fill look-up tables

  JsonObject light_tr = light["tr"];
  int tdd = light_tr["dur"] | -1;
  if (tdd >= 0) transitionDelay = transitionDelayDefault = tdd * 100;
  strip.setTransition(transitionDelayDefault);
  CJSON(randomPaletteChangeTime, light_tr[F("rpc")]);
  CJSON(useHarmonicRandomPalette, light_tr[F("hrp")]);

  JsonObject light_nl = light["nl"];
  CJSON(nightlightMode, light_nl["mode"]);
  byte prev = nightlightDelayMinsDefault;
  CJSON(nightlightDelayMinsDefault, light_nl["dur"]);
  if (nightlightDelayMinsDefault != prev) nightlightDelayMins = nightlightDelayMinsDefault;

  CJSON(nightlightTargetBri, light_nl[F("tbri")]);
  CJSON(macroNl, light_nl["macro"]);

  JsonObject def = doc["def"];
  CJSON(bootPreset, def["ps"]);
  CJSON(turnOnAtBoot, def["on"]); // true
  CJSON(briS, def["bri"]); // 128

  JsonObject interfaces = doc["if"];

  JsonObject if_sync = interfaces["sync"];
  CJSON(udpPort, if_sync[F("port0")]); // 21324
  CJSON(udpPort2, if_sync[F("port1")]); // 65506

#ifndef WLED_DISABLE_ESPNOW
  CJSON(useESPNowSync, if_sync[F("espnow")]);
#endif

  JsonObject if_sync_recv = if_sync[F("recv")];
  CJSON(receiveNotificationBrightness, if_sync_recv["bri"]);
  CJSON(receiveNotificationColor, if_sync_recv["col"]);
  CJSON(receiveNotificationEffects, if_sync_recv["fx"]);
  CJSON(receiveNotificationPalette, if_sync_recv["pal"]);
  CJSON(receiveGroups, if_sync_recv["grp"]);
  CJSON(receiveSegmentOptions, if_sync_recv["seg"]);
  CJSON(receiveSegmentBounds, if_sync_recv["sb"]);

  JsonObject if_sync_send = if_sync[F("send")];
  CJSON(sendNotifications, if_sync_send["en"]);
  sendNotificationsRT = sendNotifications;
  CJSON(notifyDirect, if_sync_send[F("dir")]);
  CJSON(notifyButton, if_sync_send["btn"]);
  CJSON(notifyAlexa, if_sync_send["va"]);
  CJSON(notifyHue, if_sync_send["hue"]);
  CJSON(syncGroups, if_sync_send["grp"]);
  if (if_sync_send[F("twice")]) udpNumRetries = 1; // import setting from 0.13 and earlier
  CJSON(udpNumRetries, if_sync_send["ret"]);

  JsonObject if_nodes = interfaces["nodes"];
  CJSON(nodeListEnabled, if_nodes[F("list")]);
  CJSON(nodeBroadcastEnabled, if_nodes[F("bcast")]);

  JsonObject if_live = interfaces["live"];
  CJSON(receiveDirect, if_live["en"]);  // UDP/Hyperion realtime
  CJSON(useMainSegmentOnly, if_live[F("mso")]);
  CJSON(realtimeRespectLedMaps, if_live[F("rlm")]);
  CJSON(e131Port, if_live["port"]); // 5568
  if (e131Port == DDP_DEFAULT_PORT) e131Port = E131_DEFAULT_PORT; // prevent double DDP port allocation
  CJSON(e131Multicast, if_live[F("mc")]);

  JsonObject if_live_dmx = if_live["dmx"];
  CJSON(e131Universe, if_live_dmx[F("uni")]);
  CJSON(e131SkipOutOfSequence, if_live_dmx[F("seqskip")]);
  CJSON(DMXAddress, if_live_dmx[F("addr")]);
  if (!DMXAddress || DMXAddress > 510) DMXAddress = 1;
  CJSON(DMXSegmentSpacing, if_live_dmx[F("dss")]);
  if (DMXSegmentSpacing > 150) DMXSegmentSpacing = 0;
  CJSON(e131Priority, if_live_dmx[F("e131prio")]);
  if (e131Priority > 200) e131Priority = 200;
  CJSON(DMXMode, if_live_dmx["mode"]);

  tdd = if_live[F("timeout")] | -1;
  if (tdd >= 0) realtimeTimeoutMs = tdd * 100;

  #ifdef WLED_ENABLE_DMX_INPUT
    CJSON(dmxInputTransmitPin, if_live_dmx[F("inputRxPin")]);
    CJSON(dmxInputReceivePin, if_live_dmx[F("inputTxPin")]);
    CJSON(dmxInputEnablePin, if_live_dmx[F("inputEnablePin")]);
    CJSON(dmxInputPort, if_live_dmx[F("dmxInputPort")]);
  #endif

  CJSON(arlsForceMaxBri, if_live[F("maxbri")]);
  CJSON(arlsDisableGammaCorrection, if_live[F("no-gc")]); // false
  CJSON(arlsOffset, if_live[F("offset")]); // 0

#ifndef WLED_DISABLE_ALEXA
  CJSON(alexaEnabled, interfaces["va"][F("alexa")]); // false
  CJSON(macroAlexaOn, interfaces["va"]["macros"][0]);
  CJSON(macroAlexaOff, interfaces["va"]["macros"][1]);
  CJSON(alexaNumPresets, interfaces["va"]["p"]);
#endif

#ifndef WLED_DISABLE_MQTT
  JsonObject if_mqtt = interfaces["mqtt"];
  CJSON(mqttEnabled, if_mqtt["en"]);
  getStringFromJson(mqttServer, if_mqtt[F("broker")], MQTT_MAX_SERVER_LEN+1);
  CJSON(mqttPort, if_mqtt["port"]); // 1883
  getStringFromJson(mqttUser, if_mqtt[F("user")], 41);
  getStringFromJson(mqttPass, if_mqtt["psk"], 65); //normally not present due to security
  getStringFromJson(mqttClientID, if_mqtt[F("cid")], 41);

  getStringFromJson(mqttDeviceTopic, if_mqtt[F("topics")][F("device")], MQTT_MAX_TOPIC_LEN+1); // "wled/test"
  getStringFromJson(mqttGroupTopic, if_mqtt[F("topics")][F("group")], MQTT_MAX_TOPIC_LEN+1); // ""
  CJSON(retainMqttMsg, if_mqtt[F("rtn")]);
#endif

#ifndef WLED_DISABLE_HUESYNC
  JsonObject if_hue = interfaces["hue"];
  CJSON(huePollingEnabled, if_hue["en"]);
  CJSON(huePollLightId, if_hue["id"]);
  tdd = if_hue[F("iv")] | -1;
  if (tdd >= 2) huePollIntervalMs = tdd * 100;

  JsonObject if_hue_recv = if_hue["recv"];
  CJSON(hueApplyOnOff, if_hue_recv["on"]);
  CJSON(hueApplyBri, if_hue_recv["bri"]);
  CJSON(hueApplyColor, if_hue_recv["col"]);

  JsonArray if_hue_ip = if_hue["ip"];

  for (unsigned i = 0; i < 4; i++)
    CJSON(hueIP[i], if_hue_ip[i]);
#endif

  JsonObject if_ntp = interfaces[F("ntp")];
  CJSON(ntpEnabled, if_ntp["en"]);
  getStringFromJson(ntpServerName, if_ntp[F("host")], 33); // "1.wled.pool.ntp.org"
  CJSON(currentTimezone, if_ntp[F("tz")]);
  CJSON(utcOffsetSecs, if_ntp[F("offset")]);
  CJSON(useAMPM, if_ntp[F("ampm")]);
  CJSON(longitude, if_ntp[F("ln")]);
  CJSON(latitude, if_ntp[F("lt")]);

  JsonObject ol = doc[F("ol")];
  CJSON(overlayCurrent ,ol[F("clock")]); // 0
  CJSON(countdownMode, ol[F("cntdwn")]);

  CJSON(overlayMin, ol["min"]);
  CJSON(overlayMax, ol[F("max")]);
  CJSON(analogClock12pixel, ol[F("o12pix")]);
  CJSON(analogClock5MinuteMarks, ol[F("o5m")]);
  CJSON(analogClockSecondsTrail, ol[F("osec")]);
  CJSON(analogClockSolidBlack, ol[F("osb")]);

  //timed macro rules
  JsonObject tm = doc[F("timers")];
  JsonObject cntdwn = tm[F("cntdwn")];
  JsonArray cntdwn_goal = cntdwn[F("goal")];
  CJSON(countdownYear,  cntdwn_goal[0]);
  CJSON(countdownMonth, cntdwn_goal[1]);
  CJSON(countdownDay,   cntdwn_goal[2]);
  CJSON(countdownHour,  cntdwn_goal[3]);
  CJSON(countdownMin,   cntdwn_goal[4]);
  CJSON(countdownSec,   cntdwn_goal[5]);
  CJSON(macroCountdown, cntdwn["macro"]);
  setCountdown();

  JsonArray timers = tm["ins"];
  uint8_t it = 0;
  for (JsonObject timer : timers) {
    if (it > 9) break;
    if (it<8 && timer[F("hour")]==255) it=8;  // hour==255 -> sunrise/sunset
    CJSON(timerHours[it], timer[F("hour")]);
    CJSON(timerMinutes[it], timer["min"]);
    CJSON(timerMacro[it], timer["macro"]);

    byte dowPrev = timerWeekday[it];
    //note: act is currently only 0 or 1.
    //the reason we are not using bool is that the on-disk type in 0.11.0 was already int
    int actPrev = timerWeekday[it] & 0x01;
    CJSON(timerWeekday[it], timer[F("dow")]);
    if (timerWeekday[it] != dowPrev) { //present in JSON
      timerWeekday[it] <<= 1; //add active bit
      int act = timer["en"] | actPrev;
      if (act) timerWeekday[it]++;
    }
    if (it<8) {
      JsonObject start = timer["start"];
      byte startm = start["mon"];
      if (startm) timerMonth[it] = (startm << 4);
      CJSON(timerDay[it], start["day"]);
      JsonObject end = timer["end"];
      CJSON(timerDayEnd[it], end["day"]);
      byte endm = end["mon"];
      if (startm) timerMonth[it] += endm & 0x0F;
      if (!(timerMonth[it] & 0x0F)) timerMonth[it] += 12; //default end month to 12
    }
    it++;
  }

  JsonObject ota = doc["ota"];
  const char* pwd = ota["psk"]; //normally not present due to security

  bool pwdCorrect = !otaLock; //always allow access if ota not locked
  if (pwd != nullptr && strncmp(otaPass, pwd, 33) == 0) pwdCorrect = true;

  if (pwdCorrect) { //only accept these values from cfg.json if ota is unlocked (else from wsec.json)
    CJSON(otaLock, ota[F("lock")]);
    CJSON(wifiLock, ota[F("lock-wifi")]);
    #ifndef WLED_DISABLE_OTA
    CJSON(aOtaEnabled, ota[F("aota")]);
    #endif
    getStringFromJson(otaPass, pwd, 33); //normally not present due to security
  }

  #ifdef WLED_ENABLE_DMX
  JsonObject dmx = doc["dmx"];
  CJSON(DMXChannels, dmx[F("chan")]);
  CJSON(DMXGap,dmx[F("gap")]);
  CJSON(DMXStart, dmx["start"]);
  CJSON(DMXStartLED,dmx[F("start-led")]);

  JsonArray dmx_fixmap = dmx[F("fixmap")];
  for (int i = 0; i < dmx_fixmap.size(); i++) {
    if (i > 14) break;
    CJSON(DMXFixtureMap[i],dmx_fixmap[i]);
  }

  CJSON(e131ProxyUniverse, dmx[F("e131proxy")]);
  #endif

  DEBUG_PRINTLN(F("Starting usermod config."));
  JsonObject usermods_settings = doc["um"];
  if (!usermods_settings.isNull()) {
    needsSave = !UsermodManager::readFromConfig(usermods_settings);
  }

  if (fromFS) return needsSave;
  // if from /json/cfg
  doReboot = doc[F("rb")] | doReboot;
  if (doInitBusses) return false; // no save needed, will do after bus init in wled.cpp loop
  return (doc["sv"] | true);
}


static const char s_cfg_json[] PROGMEM = "/cfg.json";

void deserializeConfigFromFS() {
  [[maybe_unused]] bool success = deserializeConfigSec();
  #ifdef WLED_ADD_EEPROM_SUPPORT
  if (!success) { //if file does not exist, try reading from EEPROM
    deEEPSettings();
  }
  #endif

  if (!requestJSONBufferLock(1)) return;

  DEBUG_PRINTLN(F("Reading settings from /cfg.json..."));

  success = readObjectFromFile(s_cfg_json, nullptr, pDoc);

  // NOTE: This routine deserializes *and* applies the configuration
  //       Therefore, must also initialize ethernet from this function
  JsonObject root = pDoc->as<JsonObject>();
  bool needsSave = deserializeConfig(root, true);
  releaseJSONBufferLock();

  if (needsSave) serializeConfigToFS(); // usermods required new parameters
}

void serializeConfigToFS() {
  serializeConfigSec();

  DEBUG_PRINTLN(F("Writing settings to /cfg.json..."));

  if (!requestJSONBufferLock(2)) return;

  JsonObject root = pDoc->to<JsonObject>();

  serializeConfig(root);

  File f = WLED_FS.open(FPSTR(s_cfg_json), "w");
  if (f) serializeJson(root, f);
  f.close();
  releaseJSONBufferLock();

  configNeedsWrite = false;
}

void serializeConfig(JsonObject root) {
  JsonArray rev = root.createNestedArray("rev");
  rev.add(1); //major settings revision
  rev.add(0); //minor settings revision

  root[F("vid")] = VERSION;

  JsonObject id = root.createNestedObject("id");
  id[F("mdns")] = cmDNS;
  id[F("name")] = serverDescription;
#ifndef WLED_DISABLE_ALEXA
  id[F("inv")] = alexaInvocationName;
#endif
  id[F("sui")] = simplifiedUI;

  JsonObject nw = root.createNestedObject("nw");
#ifndef WLED_DISABLE_ESPNOW
  nw[F("espnow")] = enableESPNow;
  JsonArray lrem = nw.createNestedArray(F("linked_remote"));
  for (size_t i = 0; i < linked_remotes.size(); i++) {
    lrem.add(linked_remotes[i].data());
  }
#endif

  JsonArray nw_ins = nw.createNestedArray("ins");
  for (size_t n = 0; n < multiWiFi.size(); n++) {
    JsonObject wifi = nw_ins.createNestedObject();
    wifi[F("ssid")] = multiWiFi[n].clientSSID;
    wifi[F("pskl")] = strlen(multiWiFi[n].clientPass);
    char bssid[13];
    fillMAC2Str(bssid, multiWiFi[n].bssid);
    wifi[F("bssid")] = bssid;
    JsonArray wifi_ip = wifi.createNestedArray("ip");
    JsonArray wifi_gw = wifi.createNestedArray("gw");
    JsonArray wifi_sn = wifi.createNestedArray("sn");
    for (size_t i = 0; i < 4; i++) {
      wifi_ip.add(multiWiFi[n].staticIP[i]);
      wifi_gw.add(multiWiFi[n].staticGW[i]);
      wifi_sn.add(multiWiFi[n].staticSN[i]);
    }
  }

  JsonArray dns = nw.createNestedArray(F("dns"));
  for (size_t i = 0; i < 4; i++) {
    dns.add(dnsAddress[i]);
  }

  JsonObject ap = root.createNestedObject("ap");
  ap[F("ssid")] = apSSID;
  ap[F("pskl")] = strlen(apPass);
  ap[F("chan")] = apChannel;
  ap[F("hide")] = apHide;
  ap[F("behav")] = apBehavior;

  JsonArray ap_ip = ap.createNestedArray("ip");
  ap_ip.add(4);
  ap_ip.add(3);
  ap_ip.add(2);
  ap_ip.add(1);

  JsonObject wifi = root.createNestedObject(F("wifi"));
  wifi[F("sleep")] = !noWifiSleep;
  wifi[F("phy")] = force802_3g;
#ifdef ARDUINO_ARCH_ESP32
  wifi[F("txpwr")] = txPower;
#endif

#if defined(ARDUINO_ARCH_ESP32) && defined(WLED_USE_ETHERNET)
  JsonObject ethernet = root.createNestedObject("eth");
  ethernet["type"] = ethernetType;
  if (ethernetType != WLED_ETH_NONE && ethernetType < WLED_NUM_ETH_TYPES) {
    JsonArray pins = ethernet.createNestedArray("pin");
    for (unsigned p=0; p<WLED_ETH_RSVD_PINS_COUNT; p++) pins.add(esp32_nonconfigurable_ethernet_pins[p].pin);
    if (ethernetBoards[ethernetType].eth_power>=0)     pins.add(ethernetBoards[ethernetType].eth_power);
    if (ethernetBoards[ethernetType].eth_mdc>=0)       pins.add(ethernetBoards[ethernetType].eth_mdc);
    if (ethernetBoards[ethernetType].eth_mdio>=0)      pins.add(ethernetBoards[ethernetType].eth_mdio);
    switch (ethernetBoards[ethernetType].eth_clk_mode) {
      case ETH_CLOCK_GPIO0_IN:
      case ETH_CLOCK_GPIO0_OUT:
        pins.add(0);
        break;
      case ETH_CLOCK_GPIO16_OUT:
        pins.add(16);
        break;
      case ETH_CLOCK_GPIO17_OUT:
        pins.add(17);
        break;
    }
  }
#endif

  JsonObject hw = root.createNestedObject(F("hw"));

  JsonObject hw_led = hw.createNestedObject("led");
  hw_led[F("total")] = strip.getLengthTotal(); //provided for compatibility on downgrade and per-output ABL
  hw_led[F("maxpwr")] = BusManager::ablMilliampsMax();
//  hw_led[F("ledma")] = 0; // no longer used
  hw_led["cct"] = strip.correctWB;
  hw_led[F("cr")] = strip.cctFromRgb;
  hw_led[F("ic")] = cctICused;
  hw_led[F("cb")] = Bus::getCCTBlend();
  hw_led["fps"] = strip.getTargetFps();
  hw_led[F("rgbwm")] = Bus::getGlobalAWMode(); // global auto white mode override
  #if defined(ARDUINO_ARCH_ESP32) && !defined(CONFIG_IDF_TARGET_ESP32C3)
  hw_led[F("prl")] = BusManager::hasParallelOutput();
  #endif

  #ifndef WLED_DISABLE_2D
  // 2D Matrix Settings
  if (strip.isMatrix) {
    JsonObject matrix = hw_led.createNestedObject(F("matrix"));
    matrix[F("mpc")] = strip.panel.size();
    JsonArray panels = matrix.createNestedArray(F("panels"));
    for (size_t i = 0; i < strip.panel.size(); i++) {
      JsonObject pnl = panels.createNestedObject();
      pnl["b"] = strip.panel[i].bottomStart;
      pnl["r"] = strip.panel[i].rightStart;
      pnl["v"] = strip.panel[i].vertical;
      pnl["s"] = strip.panel[i].serpentine;
      pnl["x"] = strip.panel[i].xOffset;
      pnl["y"] = strip.panel[i].yOffset;
      pnl["h"] = strip.panel[i].height;
      pnl["w"] = strip.panel[i].width;
    }
  }
  #endif

  JsonArray hw_led_ins = hw_led.createNestedArray("ins");

  for (size_t s = 0; s < BusManager::getNumBusses(); s++) {
    DEBUG_PRINTF_P(PSTR("Cfg: Saving bus #%u\n"), s);
    const Bus *bus = BusManager::getBus(s);
    if (!bus || !bus->isOk()) break;
    DEBUG_PRINTF_P(PSTR("  (%d-%d, type:%d, CO:%d, rev:%d, skip:%d, AW:%d kHz:%d, mA:%d/%d)\n"),
      (int)bus->getStart(), (int)(bus->getStart()+bus->getLength()),
      (int)(bus->getType() & 0x7F),
      (int)bus->getColorOrder(),
      (int)bus->isReversed(),
      (int)bus->skippedLeds(),
      (int)bus->getAutoWhiteMode(),
      (int)bus->getFrequency(),
      (int)bus->getLEDCurrent(), (int)bus->getMaxCurrent()
    );
    JsonObject ins = hw_led_ins.createNestedObject();
    ins["start"] = bus->getStart();
    ins["len"]   = bus->getLength();
    JsonArray ins_pin = ins.createNestedArray("pin");
    uint8_t pins[5];
    uint8_t nPins = bus->getPins(pins);
    for (int i = 0; i < nPins; i++) ins_pin.add(pins[i]);
    ins[F("order")]  = bus->getColorOrder();
    ins["rev"]       = bus->isReversed();
    ins[F("skip")]   = bus->skippedLeds();
    ins["type"]      = bus->getType() & 0x7F;
    ins["ref"]       = bus->isOffRefreshRequired();
    ins[F("rgbwm")]  = bus->getAutoWhiteMode();
    ins[F("freq")]   = bus->getFrequency();
    ins[F("maxpwr")] = bus->getMaxCurrent();
    ins[F("ledma")]  = bus->getLEDCurrent();
  }

  JsonArray hw_com = hw.createNestedArray(F("com"));
  const ColorOrderMap& com = BusManager::getColorOrderMap();
  for (size_t s = 0; s < com.count(); s++) {
    const ColorOrderMapEntry *entry = com.get(s);
    if (!entry || !entry->len) break;
    JsonObject co = hw_com.createNestedObject();
    co["start"] = entry->start;
    co["len"] = entry->len;
    co[F("order")] = entry->colorOrder;
  }

  // button(s)
  JsonObject hw_btn = hw.createNestedObject("btn");
  hw_btn["max"] = WLED_MAX_BUTTONS; // just information about max number of buttons (not actually used)
  hw_btn[F("pull")] = !disablePullUp;
  JsonArray hw_btn_ins = hw_btn.createNestedArray("ins");

  // configuration for all buttons
  for (int i = 0; i < WLED_MAX_BUTTONS; i++) {
    JsonObject hw_btn_ins_0 = hw_btn_ins.createNestedObject();
    hw_btn_ins_0["type"] = buttonType[i];
    JsonArray hw_btn_ins_0_pin = hw_btn_ins_0.createNestedArray("pin");
    hw_btn_ins_0_pin.add(btnPin[i]);
    JsonArray hw_btn_ins_0_macros = hw_btn_ins_0.createNestedArray("macros");
    hw_btn_ins_0_macros.add(macroButton[i]);
    hw_btn_ins_0_macros.add(macroLongPress[i]);
    hw_btn_ins_0_macros.add(macroDoublePress[i]);
  }

  hw_btn[F("tt")] = touchThreshold;
  hw_btn["mqtt"] = buttonPublishMqtt;

  JsonObject hw_ir = hw.createNestedObject("ir");
  #ifndef WLED_DISABLE_INFRARED
  hw_ir["pin"] = irPin;
  hw_ir["type"] = irEnabled;  // the byte 'irEnabled' does contain the IR-Remote Type ( 0=disabled )
  #endif
  hw_ir["sel"] = irApplyToAllSelected;

  JsonObject hw_relay = hw.createNestedObject(F("relay"));
  hw_relay["pin"] = rlyPin;
  hw_relay["rev"] = !rlyMde;
  hw_relay[F("odrain")] = rlyOpenDrain;

  hw[F("baud")] = serialBaud;

  JsonObject hw_if = hw.createNestedObject(F("if"));
  JsonArray hw_if_i2c = hw_if.createNestedArray("i2c-pin");
  hw_if_i2c.add(i2c_sda);
  hw_if_i2c.add(i2c_scl);
  JsonArray hw_if_spi = hw_if.createNestedArray("spi-pin");
  hw_if_spi.add(spi_mosi);
  hw_if_spi.add(spi_sclk);
  hw_if_spi.add(spi_miso);

  //JsonObject hw_status = hw.createNestedObject("status");
  //hw_status["pin"] = -1;

  JsonObject light = root.createNestedObject(F("light"));
  light[F("scale-bri")] = briMultiplier;
  light[F("pal-mode")] = paletteBlend;
  light[F("aseg")] = strip.autoSegments;
  light[F("rw")] = useRainbowWheel;

  JsonObject light_gc = light.createNestedObject("gc");
  light_gc["bri"] = (gammaCorrectBri) ? gammaCorrectVal : 1.0f;  // keep compatibility
  light_gc["col"] = (gammaCorrectCol) ? gammaCorrectVal : 1.0f;  // keep compatibility
  light_gc["val"] = gammaCorrectVal;

  JsonObject light_tr = light.createNestedObject("tr");
  light_tr["dur"] = transitionDelayDefault / 100;
  light_tr[F("rpc")] = randomPaletteChangeTime;
  light_tr[F("hrp")] = useHarmonicRandomPalette;

  JsonObject light_nl = light.createNestedObject("nl");
  light_nl["mode"] = nightlightMode;
  light_nl["dur"] = nightlightDelayMinsDefault;
  light_nl[F("tbri")] = nightlightTargetBri;
  light_nl["macro"] = macroNl;

  JsonObject def = root.createNestedObject("def");
  def["ps"] = bootPreset;
  def["on"] = turnOnAtBoot;
  def["bri"] = briS;

  JsonObject interfaces = root.createNestedObject("if");

  JsonObject if_sync = interfaces.createNestedObject("sync");
  if_sync[F("port0")] = udpPort;
  if_sync[F("port1")] = udpPort2;

#ifndef WLED_DISABLE_ESPNOW
  if_sync[F("espnow")] = useESPNowSync;
#endif

  JsonObject if_sync_recv = if_sync.createNestedObject(F("recv"));
  if_sync_recv["bri"] = receiveNotificationBrightness;
  if_sync_recv["col"] = receiveNotificationColor;
  if_sync_recv["fx"]  = receiveNotificationEffects;
  if_sync_recv["pal"] = receiveNotificationPalette;
  if_sync_recv["grp"] = receiveGroups;
  if_sync_recv["seg"] = receiveSegmentOptions;
  if_sync_recv["sb"]  = receiveSegmentBounds;

  JsonObject if_sync_send = if_sync.createNestedObject(F("send"));
  if_sync_send["en"] = sendNotifications;
  if_sync_send[F("dir")] = notifyDirect;
  if_sync_send["btn"] = notifyButton;
  if_sync_send["va"] = notifyAlexa;
  if_sync_send["hue"] = notifyHue;
  if_sync_send["grp"] = syncGroups;
  if_sync_send["ret"] = udpNumRetries;

  JsonObject if_nodes = interfaces.createNestedObject("nodes");
  if_nodes[F("list")] = nodeListEnabled;
  if_nodes[F("bcast")] = nodeBroadcastEnabled;

  JsonObject if_live = interfaces.createNestedObject("live");
  if_live["en"] = receiveDirect; // UDP/Hyperion realtime
  if_live[F("mso")] = useMainSegmentOnly;
  if_live[F("rlm")] = realtimeRespectLedMaps;
  if_live["port"] = e131Port;
  if_live[F("mc")] = e131Multicast;

  JsonObject if_live_dmx = if_live.createNestedObject("dmx");
  if_live_dmx[F("uni")] = e131Universe;
  if_live_dmx[F("seqskip")] = e131SkipOutOfSequence;
  if_live_dmx[F("e131prio")] = e131Priority;
  if_live_dmx[F("addr")] = DMXAddress;
  if_live_dmx[F("dss")] = DMXSegmentSpacing;
  if_live_dmx["mode"] = DMXMode;
  #ifdef WLED_ENABLE_DMX_INPUT
    if_live_dmx[F("inputRxPin")] = dmxInputTransmitPin;
    if_live_dmx[F("inputTxPin")] = dmxInputReceivePin;
    if_live_dmx[F("inputEnablePin")] = dmxInputEnablePin;
    if_live_dmx[F("dmxInputPort")] = dmxInputPort;
  #endif

  if_live[F("timeout")] = realtimeTimeoutMs / 100;
  if_live[F("maxbri")] = arlsForceMaxBri;
  if_live[F("no-gc")] = arlsDisableGammaCorrection;
  if_live[F("offset")] = arlsOffset;

#ifndef WLED_DISABLE_ALEXA
  JsonObject if_va = interfaces.createNestedObject("va");
  if_va[F("alexa")] = alexaEnabled;

  JsonArray if_va_macros = if_va.createNestedArray("macros");
  if_va_macros.add(macroAlexaOn);
  if_va_macros.add(macroAlexaOff);

  if_va["p"] = alexaNumPresets;
#endif

#ifndef WLED_DISABLE_MQTT
  JsonObject if_mqtt = interfaces.createNestedObject("mqtt");
  if_mqtt["en"] = mqttEnabled;
  if_mqtt[F("broker")] = mqttServer;
  if_mqtt["port"] = mqttPort;
  if_mqtt[F("user")] = mqttUser;
  if_mqtt[F("pskl")] = strlen(mqttPass);
  if_mqtt[F("cid")] = mqttClientID;
  if_mqtt[F("rtn")] = retainMqttMsg;

  JsonObject if_mqtt_topics = if_mqtt.createNestedObject(F("topics"));
  if_mqtt_topics[F("device")] = mqttDeviceTopic;
  if_mqtt_topics[F("group")] = mqttGroupTopic;
#endif

#ifndef WLED_DISABLE_HUESYNC
  JsonObject if_hue = interfaces.createNestedObject("hue");
  if_hue["en"] = huePollingEnabled;
  if_hue["id"] = huePollLightId;
  if_hue[F("iv")] = huePollIntervalMs / 100;

  JsonObject if_hue_recv = if_hue.createNestedObject(F("recv"));
  if_hue_recv["on"] = hueApplyOnOff;
  if_hue_recv["bri"] = hueApplyBri;
  if_hue_recv["col"] = hueApplyColor;

  JsonArray if_hue_ip = if_hue.createNestedArray("ip");
  for (unsigned i = 0; i < 4; i++) {
    if_hue_ip.add(hueIP[i]);
  }
#endif

  JsonObject if_ntp = interfaces.createNestedObject("ntp");
  if_ntp["en"] = ntpEnabled;
  if_ntp[F("host")] = ntpServerName;
  if_ntp[F("tz")] = currentTimezone;
  if_ntp[F("offset")] = utcOffsetSecs;
  if_ntp[F("ampm")] = useAMPM;
  if_ntp[F("ln")] = longitude;
  if_ntp[F("lt")] = latitude;

  JsonObject ol = root.createNestedObject("ol");
  ol[F("clock")] = overlayCurrent;
  ol[F("cntdwn")] = countdownMode;

  ol["min"] = overlayMin;
  ol[F("max")] = overlayMax;
  ol[F("o12pix")] = analogClock12pixel;
  ol[F("o5m")] = analogClock5MinuteMarks;
  ol[F("osec")] = analogClockSecondsTrail;
  ol[F("osb")] = analogClockSolidBlack;

  JsonObject timers = root.createNestedObject(F("timers"));

  JsonObject cntdwn = timers.createNestedObject(F("cntdwn"));
  JsonArray goal = cntdwn.createNestedArray(F("goal"));
  goal.add(countdownYear); goal.add(countdownMonth); goal.add(countdownDay);
  goal.add(countdownHour); goal.add(countdownMin); goal.add(countdownSec);
  cntdwn["macro"] = macroCountdown;

  JsonArray timers_ins = timers.createNestedArray("ins");

  for (unsigned i = 0; i < 10; i++) {
    if (timerMacro[i] == 0 && timerHours[i] == 0 && timerMinutes[i] == 0) continue; // sunrise/sunset get saved always (timerHours=255)
    JsonObject timers_ins0 = timers_ins.createNestedObject();
    timers_ins0["en"] = (timerWeekday[i] & 0x01);
    timers_ins0[F("hour")] = timerHours[i];
    timers_ins0["min"] = timerMinutes[i];
    timers_ins0["macro"] = timerMacro[i];
    timers_ins0[F("dow")] = timerWeekday[i] >> 1;
    if (i<8) {
      JsonObject start = timers_ins0.createNestedObject("start");
      start["mon"] = (timerMonth[i] >> 4) & 0xF;
      start["day"] = timerDay[i];
      JsonObject end = timers_ins0.createNestedObject("end");
      end["mon"] = timerMonth[i] & 0xF;
      end["day"] = timerDayEnd[i];
    }
  }

  JsonObject ota = root.createNestedObject("ota");
  ota[F("lock")] = otaLock;
  ota[F("lock-wifi")] = wifiLock;
  ota[F("pskl")] = strlen(otaPass);
  #ifndef WLED_DISABLE_OTA
  ota[F("aota")] = aOtaEnabled;
  #endif

  #ifdef WLED_ENABLE_DMX
  JsonObject dmx = root.createNestedObject("dmx");
  dmx[F("chan")] = DMXChannels;
  dmx[F("gap")] = DMXGap;
  dmx["start"] = DMXStart;
  dmx[F("start-led")] = DMXStartLED;

  JsonArray dmx_fixmap = dmx.createNestedArray(F("fixmap"));
  for (unsigned i = 0; i < 15; i++) {
    dmx_fixmap.add(DMXFixtureMap[i]);
  }

  dmx[F("e131proxy")] = e131ProxyUniverse;
  #endif

  JsonObject usermods_settings = root.createNestedObject("um");
  UsermodManager::addToConfig(usermods_settings);
}


static const char s_wsec_json[] PROGMEM = "/wsec.json";

//settings in /wsec.json, not accessible via webserver, for passwords and tokens
bool deserializeConfigSec() {
  DEBUG_PRINTLN(F("Reading settings from /wsec.json..."));

  if (!requestJSONBufferLock(3)) return false;

  bool success = readObjectFromFile(s_wsec_json, nullptr, pDoc);
  if (!success) {
    releaseJSONBufferLock();
    return false;
  }

  JsonObject root = pDoc->as<JsonObject>();

  size_t n = 0;
  JsonArray nw_ins = root["nw"]["ins"];
  if (!nw_ins.isNull()) {
    if (nw_ins.size() > 1 && nw_ins.size() > multiWiFi.size()) multiWiFi.resize(nw_ins.size()); // resize constructs objects while resizing
    for (JsonObject wifi : nw_ins) {
      char pw[65] = "";
      getStringFromJson(pw, wifi["psk"], 65);
      strlcpy(multiWiFi[n].clientPass, pw, 65);
      if (++n >= WLED_MAX_WIFI_COUNT) break;
    }
  }

  JsonObject ap = root["ap"];
  getStringFromJson(apPass, ap["psk"] , 65);

  [[maybe_unused]] JsonObject interfaces = root["if"];

#ifndef WLED_DISABLE_MQTT
  JsonObject if_mqtt = interfaces["mqtt"];
  getStringFromJson(mqttPass, if_mqtt["psk"], 65);
#endif

#ifndef WLED_DISABLE_HUESYNC
  getStringFromJson(hueApiKey, interfaces["hue"][F("key")], 47);
#endif

  getStringFromJson(settingsPIN, root["pin"], 5);
  correctPIN = !strlen(settingsPIN);

  JsonObject ota = root["ota"];
  getStringFromJson(otaPass, ota[F("pwd")], 33);
  CJSON(otaLock, ota[F("lock")]);
  CJSON(wifiLock, ota[F("lock-wifi")]);
  #ifndef WLED_DISABLE_OTA
  CJSON(aOtaEnabled, ota[F("aota")]);
  #endif

  releaseJSONBufferLock();
  return true;
}

void serializeConfigSec() {
  DEBUG_PRINTLN(F("Writing settings to /wsec.json..."));

  if (!requestJSONBufferLock(4)) return;

  JsonObject root = pDoc->to<JsonObject>();

  JsonObject nw = root.createNestedObject("nw");

  JsonArray nw_ins = nw.createNestedArray("ins");
  for (size_t i = 0; i < multiWiFi.size(); i++) {
    JsonObject wifi = nw_ins.createNestedObject();
    wifi[F("psk")] = multiWiFi[i].clientPass;
  }

  JsonObject ap = root.createNestedObject("ap");
  ap["psk"] = apPass;

  [[maybe_unused]] JsonObject interfaces = root.createNestedObject("if");
#ifndef WLED_DISABLE_MQTT
  JsonObject if_mqtt = interfaces.createNestedObject("mqtt");
  if_mqtt["psk"] = mqttPass;
#endif
#ifndef WLED_DISABLE_HUESYNC
  JsonObject if_hue = interfaces.createNestedObject("hue");
  if_hue[F("key")] = hueApiKey;
#endif

  root["pin"] = settingsPIN;

  JsonObject ota = root.createNestedObject("ota");
  ota[F("pwd")] = otaPass;
  ota[F("lock")] = otaLock;
  ota[F("lock-wifi")] = wifiLock;
  #ifndef WLED_DISABLE_OTA
  ota[F("aota")] = aOtaEnabled;
  #endif

  File f = WLED_FS.open(FPSTR(s_wsec_json), "w");
  if (f) serializeJson(root, f);
  f.close();
  releaseJSONBufferLock();
}<|MERGE_RESOLUTION|>--- conflicted
+++ resolved
@@ -206,34 +206,8 @@
   if (!ins.isNull()) {
     int s = 0;  // bus iterator
     for (JsonObject elm : ins) {
-<<<<<<< HEAD
-      unsigned type = elm["type"] | TYPE_WS2812_RGB;
-      unsigned len = elm["len"] | DEFAULT_LED_COUNT;
-      if (!Bus::isDigital(type)) continue;
-      if (!Bus::is2Pin(type)) {
-        digitalCount++;
-        unsigned channels = Bus::getNumberOfChannels(type);
-        if (len > maxLedsOnBus)     maxLedsOnBus = len;
-        if (channels > maxChannels) maxChannels  = channels;
-      }
-    }
-    DEBUG_PRINTF_P(PSTR("Maximum LEDs on a bus: %u\nDigital buses: %u\n"), maxLedsOnBus, digitalCount);
-    // we may remove 300 LEDs per bus limit when NeoPixelBus is updated beyond 2.9.0
-    if (maxLedsOnBus <= 300 && digitalCount > 5) {
-      DEBUG_PRINTLN(F("Switching to parallel I2S."));
-      useParallel = true;
-      BusManager::useParallelOutput();
-      mem = BusManager::memUsage(maxChannels, maxLedsOnBus, 8); // use alternate memory calculation
-    }
-    #endif
-
-    for (JsonObject elm : ins) {
-      if (s >= WLED_MAX_BUSSES+WLED_MIN_VIRTUAL_BUSSES) break;
+      if (s >= WLED_MAX_BUSSES) break; // only counts physical buses
       uint8_t pins[OUTPUT_MAX_PINS] = {255, 255, 255, 255, 255};
-=======
-      if (s >= WLED_MAX_BUSSES) break; // only counts physical buses
-      uint8_t pins[5] = {255, 255, 255, 255, 255};
->>>>>>> d2d5c423
       JsonArray pinArr = elm["pin"];
       if (pinArr.size() == 0) continue;
       //pins[0] = pinArr[0];
