--- conflicted
+++ resolved
@@ -774,8 +774,6 @@
 
 static const char s_cfg_json[] PROGMEM = "/cfg.json";
 
-<<<<<<< HEAD
-=======
 bool backupConfig() {
   return backupFile(s_cfg_json);
 }
@@ -800,7 +798,6 @@
   }
 }
 
->>>>>>> da7f1072
 bool deserializeConfigFromFS() {
   [[maybe_unused]] bool success = deserializeConfigSec();
   #ifdef WLED_ADD_EEPROM_SUPPORT
