--- conflicted
+++ resolved
@@ -86,16 +86,9 @@
   Bus::setAutoWhiteMode(hw_led[F("rgbwm")] | Bus::getAutoWhiteMode());
   CJSON(correctWB, hw_led["cct"]);
   CJSON(cctFromRgb, hw_led[F("cr")]);
-<<<<<<< HEAD
-  CJSON(strip.cctBlending, hw_led[F("cb")]);
-  Bus::setCCTBlend(strip.cctBlending);
-  strip.setTargetFps(hw_led["fps"]); //NOP if 0, default 42 FPS
-  //strip.setTargetFps(hw_led["fps"].isNull() ? WLED_FPS : hw_led["fps"].as<byte>());
-=======
 	CJSON(strip.cctBlending, hw_led[F("cb")]);
 	Bus::setCCTBlend(strip.cctBlending);
 	strip.setTargetFps(hw_led["fps"]); //NOP if 0, default 42 FPS
->>>>>>> 18868a5b
 
   JsonArray ins = hw_led["ins"];
   
@@ -388,20 +381,15 @@
       if (act) timerWeekday[it]++;
     }
     if (it<8) {
-<<<<<<< HEAD
-      CJSON(timerMonth[it], timer[F("mon")]);
-      CJSON(timerDay[it], timer[F("day")]);
-=======
-			JsonObject start = timer["start"];
-			byte startm = start["mon"];
-			if (startm) timerMonth[it] = (startm << 4);
+      JsonObject start = timer["start"];
+      byte startm = start["mon"];
+      if (startm) timerMonth[it] = (startm << 4);
       CJSON(timerDay[it], start["day"]);
-			JsonObject end = timer["end"];
-			CJSON(timerDayEnd[it], end["day"]);
-			byte endm = end["mon"];
-			if (startm) timerMonth[it] += endm & 0x0F;
-			if (!(timerMonth[it] & 0x0F)) timerMonth[it] += 12; //default end month to 12
->>>>>>> 18868a5b
+      JsonObject end = timer["end"];
+      CJSON(timerDayEnd[it], end["day"]);
+      byte endm = end["mon"];
+      if (startm) timerMonth[it] += endm & 0x0F;
+      if (!(timerMonth[it] & 0x0F)) timerMonth[it] += 12; //default end month to 12
     }
     it++;
   }
@@ -763,17 +751,12 @@
     timers_ins0["macro"] = timerMacro[i];
     timers_ins0[F("dow")] = timerWeekday[i] >> 1;
     if (i<8) {
-<<<<<<< HEAD
-      timers_ins0[F("mon")] = timerMonth[i];
-      timers_ins0[F("day")] = timerDay[i];
-=======
-			JsonObject start = timers_ins0.createNestedObject("start");
+      JsonObject start = timers_ins0.createNestedObject("start");
       start["mon"] = (timerMonth[i] >> 4) & 0xF;
       start["day"] = timerDay[i];
-			JsonObject end = timers_ins0.createNestedObject("end");
-			end["mon"] = timerMonth[i] & 0xF;
+      JsonObject end = timers_ins0.createNestedObject("end");
+      end["mon"] = timerMonth[i] & 0xF;
       end["day"] = timerDayEnd[i];
->>>>>>> 18868a5b
     }
   }
 
