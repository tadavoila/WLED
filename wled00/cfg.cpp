#include "wled.h"
#include "wled_ethernet.h"

/*
 * Serializes and parses the cfg.json and wsec.json settings files, stored in internal FS.
 * The structure of the JSON is not to be considered an official API and may change without notice.
 */

#ifndef PIXEL_COUNTS
  #define PIXEL_COUNTS DEFAULT_LED_COUNT
#endif

#ifndef DATA_PINS
  #define DATA_PINS DEFAULT_LED_PIN
#endif

#ifndef LED_TYPES
  #define LED_TYPES DEFAULT_LED_TYPE
#endif

#ifndef DEFAULT_LED_COLOR_ORDER
  #define DEFAULT_LED_COLOR_ORDER COL_ORDER_GRB  //default to GRB
#endif

static constexpr unsigned sumPinsRequired(const unsigned* current, size_t count) {
  return (count > 0) ? (Bus::getNumberOfPins(*current) + sumPinsRequired(current+1,count-1)) : 0;
}

static constexpr bool validatePinsAndTypes(const unsigned* types, unsigned numTypes, unsigned numPins ) {
  // Pins provided < pins required -> always invalid
  // Pins provided = pins required -> always valid
  // Pins provided > pins required -> valid if excess pins are a product of last type pins since it will be repeated
  return (sumPinsRequired(types, numTypes) > numPins) ? false :
          (numPins - sumPinsRequired(types, numTypes)) % Bus::getNumberOfPins(types[numTypes-1]) == 0;
}


//simple macro for ArduinoJSON's or syntax
#define CJSON(a,b) a = b | a

void getStringFromJson(char* dest, const char* src, size_t len) {
  if (src != nullptr) strlcpy(dest, src, len);
}

bool deserializeConfig(JsonObject doc, bool fromFS) {
  bool needsSave = false;
  //int rev_major = doc["rev"][0]; // 1
  //int rev_minor = doc["rev"][1]; // 0

  //long vid = doc[F("vid")]; // 2010020

#ifdef WLED_USE_ETHERNET
  JsonObject ethernet = doc[F("eth")];
  CJSON(ethernetType, ethernet["type"]);
  // NOTE: Ethernet configuration takes priority over other use of pins
  initEthernet();
#endif

  JsonObject id = doc["id"];
  getStringFromJson(cmDNS, id[F("mdns")], 33);
  getStringFromJson(serverDescription, id[F("name")], 33);
#ifndef WLED_DISABLE_ALEXA
  getStringFromJson(alexaInvocationName, id[F("inv")], 33);
#endif
  CJSON(simplifiedUI, id[F("sui")]);

  JsonObject nw = doc["nw"];
#ifndef WLED_DISABLE_ESPNOW
  CJSON(enableESPNow, nw[F("espnow")]);
  linked_remotes.clear();
  JsonVariant lrem = nw[F("linked_remote")];
  if (!lrem.isNull()) {
     if (lrem.is<JsonArray>()) {
      for (size_t i = 0; i < lrem.size(); i++) {
        std::array<char, 13> entry{};
        getStringFromJson(entry.data(), lrem[i], 13);
        entry[12] = '\0';
        linked_remotes.emplace_back(entry);
      }
    }
    else { // legacy support for single MAC address in config
      std::array<char, 13> entry{};
      getStringFromJson(entry.data(), lrem, 13);
      entry[12] = '\0';
      linked_remotes.emplace_back(entry);
    }
  }
#endif

  size_t n = 0;
  JsonArray nw_ins = nw["ins"];
  if (!nw_ins.isNull()) {
    // as password are stored separately in wsec.json when reading configuration vector resize happens there, but for dynamic config we need to resize if necessary
    if (nw_ins.size() > 1 && nw_ins.size() > multiWiFi.size()) multiWiFi.resize(nw_ins.size()); // resize constructs objects while resizing
    for (JsonObject wifi : nw_ins) {
      JsonArray ip = wifi["ip"];
      JsonArray gw = wifi["gw"];
      JsonArray sn = wifi["sn"];
      char ssid[33] = "";
      char pass[65] = "";
      char bssid[13] = "";
      IPAddress nIP = (uint32_t)0U, nGW = (uint32_t)0U, nSN = (uint32_t)0x00FFFFFF; // little endian
      getStringFromJson(ssid, wifi[F("ssid")], 33);
      getStringFromJson(pass, wifi["psk"], 65); // password is not normally present but if it is, use it
      getStringFromJson(bssid, wifi[F("bssid")], 13);
      for (size_t i = 0; i < 4; i++) {
        CJSON(nIP[i], ip[i]);
        CJSON(nGW[i], gw[i]);
        CJSON(nSN[i], sn[i]);
      }
      if (strlen(ssid) > 0) strlcpy(multiWiFi[n].clientSSID, ssid, 33); // this will keep old SSID intact if not present in JSON
      if (strlen(pass) > 0) strlcpy(multiWiFi[n].clientPass, pass, 65); // this will keep old password intact if not present in JSON
      if (strlen(bssid) > 0) fillStr2MAC(multiWiFi[n].bssid, bssid);
      multiWiFi[n].staticIP = nIP;
      multiWiFi[n].staticGW = nGW;
      multiWiFi[n].staticSN = nSN;
      if (++n >= WLED_MAX_WIFI_COUNT) break;
    }
  }

  JsonArray dns = nw[F("dns")];
  if (!dns.isNull()) {
    for (size_t i = 0; i < 4; i++) {
      CJSON(dnsAddress[i], dns[i]);
    }
  }

  JsonObject ap = doc["ap"];
  getStringFromJson(apSSID, ap[F("ssid")], 33);
  getStringFromJson(apPass, ap["psk"] , 65); //normally not present due to security
  //int ap_pskl = ap[F("pskl")];
  CJSON(apChannel, ap[F("chan")]);
  if (apChannel > 13 || apChannel < 1) apChannel = 1;
  CJSON(apHide, ap[F("hide")]);
  if (apHide > 1) apHide = 1;
  CJSON(apBehavior, ap[F("behav")]);
  /*
  JsonArray ap_ip = ap["ip"];
  for (unsigned i = 0; i < 4; i++) {
    apIP[i] = ap_ip;
  }
  */

  JsonObject wifi = doc[F("wifi")];
  noWifiSleep = !(wifi[F("sleep")] | !noWifiSleep); // inverted
  //noWifiSleep = !noWifiSleep;
  CJSON(force802_3g, wifi[F("phy")]); //force phy mode g?
#ifdef ARDUINO_ARCH_ESP32
  CJSON(txPower, wifi[F("txpwr")]);
  txPower = min(max((int)txPower, (int)WIFI_POWER_2dBm), (int)WIFI_POWER_19_5dBm);
#endif

  JsonObject hw = doc[F("hw")];

  // initialize LED pins and lengths prior to other HW (except for ethernet)
  JsonObject hw_led = hw["led"];

  uint16_t total = hw_led[F("total")] | strip.getLengthTotal();
  uint16_t ablMilliampsMax = hw_led[F("maxpwr")] | BusManager::ablMilliampsMax();
  BusManager::setMilliampsMax(ablMilliampsMax);
  Bus::setGlobalAWMode(hw_led[F("rgbwm")] | AW_GLOBAL_DISABLED);
  CJSON(strip.correctWB, hw_led["cct"]);
  CJSON(strip.cctFromRgb, hw_led[F("cr")]);
  CJSON(cctICused, hw_led[F("ic")]);
  uint8_t cctBlending = hw_led[F("cb")] | Bus::getCCTBlend();
  Bus::setCCTBlend(cctBlending);
  strip.setTargetFps(hw_led["fps"]); //NOP if 0, default 42 FPS
  #if defined(ARDUINO_ARCH_ESP32) && !defined(CONFIG_IDF_TARGET_ESP32C3)
  CJSON(useParallelI2S, hw_led[F("prl")]);
  #endif

  #ifndef WLED_DISABLE_2D
  // 2D Matrix Settings
  JsonObject matrix = hw_led[F("matrix")];
  if (!matrix.isNull()) {
    strip.isMatrix = true;
    unsigned numPanels = matrix[F("mpc")] | 1;
    numPanels = constrain(numPanels, 1, WLED_MAX_PANELS);
    strip.panel.clear();
    JsonArray panels = matrix[F("panels")];
    unsigned s = 0;
    if (!panels.isNull()) {
      strip.panel.reserve(numPanels);  // pre-allocate default 8x8 panels
      for (JsonObject pnl : panels) {
        WS2812FX::Panel p;
        CJSON(p.bottomStart, pnl["b"]);
        CJSON(p.rightStart,  pnl["r"]);
        CJSON(p.vertical,    pnl["v"]);
        CJSON(p.serpentine,  pnl["s"]);
        CJSON(p.xOffset,     pnl["x"]);
        CJSON(p.yOffset,     pnl["y"]);
        CJSON(p.height,      pnl["h"]);
        CJSON(p.width,       pnl["w"]);
        strip.panel.push_back(p);
        if (++s >= numPanels) break; // max panels reached
      }
    }
    strip.panel.shrink_to_fit();  // release unused memory (just in case)
    // cannot call strip.deserializeLedmap()/strip.setUpMatrix() here due to already locked JSON buffer
    //if (!fromFS) doInit2D = true; // if called at boot (fromFS==true), WLED::beginStrip() will take care of setting up matrix
  }
  #endif

  DEBUG_PRINTF_P(PSTR("Heap before buses: %d\n"), ESP.getFreeHeap());
  JsonArray ins = hw_led["ins"];
  if (!ins.isNull()) {
    int s = 0;  // bus iterator
    for (JsonObject elm : ins) {
      if (s >= WLED_MAX_BUSSES) break; // only counts physical buses
      uint8_t pins[5] = {255, 255, 255, 255, 255};
      JsonArray pinArr = elm["pin"];
      if (pinArr.size() == 0) continue;
      //pins[0] = pinArr[0];
      unsigned i = 0;
      for (int p : pinArr) {
        pins[i++] = p;
        if (i>4) break;
      }
      uint16_t length = elm["len"] | 1;
      uint8_t colorOrder = (int)elm[F("order")]; // contains white channel swap option in upper nibble
      uint8_t skipFirst = elm[F("skip")];
      uint16_t start = elm["start"] | 0;
      if (length==0 || start + length > MAX_LEDS) continue; // zero length or we reached max. number of LEDs, just stop
      uint8_t ledType = elm["type"] | TYPE_WS2812_RGB;
      bool reversed = elm["rev"];
      bool refresh = elm["ref"] | false;
      uint16_t freqkHz = elm[F("freq")] | 0;  // will be in kHz for DotStar and Hz for PWM
      uint8_t AWmode = elm[F("rgbwm")] | RGBW_MODE_MANUAL_ONLY;
      uint8_t maPerLed = elm[F("ledma")] | LED_MILLIAMPS_DEFAULT;
      uint16_t maMax = elm[F("maxpwr")] | (ablMilliampsMax * length) / total; // rough (incorrect?) per strip ABL calculation when no config exists
      // To disable brightness limiter we either set output max current to 0 or single LED current to 0 (we choose output max current)
      if (Bus::isPWM(ledType) || Bus::isOnOff(ledType) || Bus::isVirtual(ledType)) { // analog and virtual
        maPerLed = 0;
        maMax = 0;
      }
      ledType |= refresh << 7; // hack bit 7 to indicate strip requires off refresh

      String host = elm[F("text")] | String();
      busConfigs.emplace_back(ledType, pins, start, length, colorOrder, reversed, skipFirst, AWmode, freqkHz, maPerLed, maMax, host);
      doInitBusses = true;  // finalization done in beginStrip()
      if (!Bus::isVirtual(ledType)) s++; // have as many virtual buses as you want
    }
  } else if (fromFS) {
    //if busses failed to load, add default (fresh install, FS issue, ...)
    BusManager::removeAll();
    busConfigs.clear();

    DEBUG_PRINTLN(F("No busses, init default"));
    constexpr unsigned defDataTypes[] = {LED_TYPES};
    constexpr unsigned defDataPins[] = {DATA_PINS};
    constexpr unsigned defCounts[] = {PIXEL_COUNTS};
    constexpr unsigned defNumTypes = (sizeof(defDataTypes) / sizeof(defDataTypes[0]));
    constexpr unsigned defNumPins = (sizeof(defDataPins) / sizeof(defDataPins[0]));
    constexpr unsigned defNumCounts = (sizeof(defCounts) / sizeof(defCounts[0]));

    static_assert(validatePinsAndTypes(defDataTypes, defNumTypes, defNumPins),
                  "The default pin list defined in DATA_PINS does not match the pin requirements for the default buses defined in LED_TYPES");

    unsigned mem = 0;
    unsigned pinsIndex = 0;
    unsigned digitalCount = 0;
    for (unsigned i = 0; i < WLED_MAX_BUSSES; i++) {
      uint8_t defPin[OUTPUT_MAX_PINS];
      // if we have less types than requested outputs and they do not align, use last known type to set current type
      unsigned dataType = defDataTypes[(i < defNumTypes) ? i : defNumTypes -1];
      unsigned busPins = Bus::getNumberOfPins(dataType);

      // if we need more pins than available all outputs have been configured
      if (pinsIndex + busPins > defNumPins) break;

      // Assign all pins first so we can check for conflicts on this bus
      for (unsigned j = 0; j < busPins && j < OUTPUT_MAX_PINS; j++) defPin[j] = defDataPins[pinsIndex + j];

      for (unsigned j = 0; j < busPins && j < OUTPUT_MAX_PINS; j++) {
        bool validPin = true;
        // When booting without config (1st boot) we need to make sure GPIOs defined for LED output don't clash with hardware
        // i.e. DEBUG (GPIO1), DMX (2), SPI RAM/FLASH (16&17 on ESP32-WROVER/PICO), read/only pins, etc.
        // Pin should not be already allocated, read/only or defined for current bus
        while (PinManager::isPinAllocated(defPin[j]) || !PinManager::isPinOk(defPin[j],true)) {
          if (validPin) {
            DEBUG_PRINTLN(F("Some of the provided pins cannot be used to configure this LED output."));
            defPin[j] = 1; // start with GPIO1 and work upwards
            validPin = false;
          } else if (defPin[j] < WLED_NUM_PINS) {
            defPin[j]++;
          } else {
            DEBUG_PRINTLN(F("No available pins left! Can't configure output."));
            break;
          }
          // is the newly assigned pin already defined or used previously?
          // try next in line until there are no clashes or we run out of pins
          bool clash;
          do {
            clash = false;
            // check for conflicts on current bus
            for (const auto &pin : defPin) {
              if (&pin != &defPin[j] && pin == defPin[j]) {
                clash = true;
                break;
              }
            }
            // We already have a clash on current bus, no point checking next buses
            if (!clash) {
              // check for conflicts in defined pins
              for (const auto &pin : defDataPins) {
                if (pin == defPin[j]) {
                  clash = true;
                  break;
                }
              }
            }
            if (clash) defPin[j]++;
            if (defPin[j] >= WLED_NUM_PINS) break;
          } while (clash);
        }
      }
      pinsIndex += busPins;

      // if we have less counts than pins and they do not align, use last known count to set current count
      unsigned count = defCounts[(i < defNumCounts) ? i : defNumCounts -1];
      unsigned start = 0;
      // analog always has length 1
      if (Bus::isPWM(dataType) || Bus::isOnOff(dataType)) count = 1;
      BusConfig defCfg = BusConfig(dataType, defPin, start, count, DEFAULT_LED_COLOR_ORDER, false, 0, RGBW_MODE_MANUAL_ONLY, 0);
      mem += defCfg.memUsage(Bus::isDigital(dataType) && !Bus::is2Pin(dataType) ? digitalCount++ : 0);
      if (mem > MAX_LED_MEMORY) {
        DEBUG_PRINTF_P(PSTR("Out of LED memory! Bus %d (%d) #%u not created."), (int)dataType, (int)count, digitalCount);
        break;
      }
      busConfigs.push_back(defCfg); // use push_back for simplification as we needed defCfg to calculate memory usage
      doInitBusses = true;  // finalization done in beginStrip()
    }
    DEBUG_PRINTF_P(PSTR("LED buffer size: %uB/%uB\n"), mem, BusManager::memUsage());
  }
  if (hw_led["rev"] && BusManager::getNumBusses()) BusManager::getBus(0)->setReversed(true); //set 0.11 global reversed setting for first bus

  // read color order map configuration
  JsonArray hw_com = hw[F("com")];
  if (!hw_com.isNull()) {
    BusManager::getColorOrderMap().reserve(std::min(hw_com.size(), (size_t)WLED_MAX_COLOR_ORDER_MAPPINGS));
    for (JsonObject entry : hw_com) {
      uint16_t start = entry["start"] | 0;
      uint16_t len = entry["len"] | 0;
      uint8_t colorOrder = (int)entry[F("order")];
      if (!BusManager::getColorOrderMap().add(start, len, colorOrder)) break;
    }
  }

  // read multiple button configuration
  JsonObject btn_obj = hw["btn"];
  CJSON(touchThreshold, btn_obj[F("tt")]);
  bool pull = btn_obj[F("pull")] | (!disablePullUp); // if true, pullup is enabled
  disablePullUp = !pull;
  JsonArray hw_btn_ins = btn_obj["ins"];
  if (!hw_btn_ins.isNull()) {
    // deallocate existing button pins
    for (const auto &button : buttons) PinManager::deallocatePin(button.pin, PinOwner::Button); // does nothing if trying to deallocate a pin with PinOwner != Button
    buttons.clear(); // clear existing buttons
    unsigned s = 0;
    for (JsonObject btn : hw_btn_ins) {
      uint8_t type = btn["type"] | BTN_TYPE_NONE;
      int8_t  pin  = btn["pin"][0] | -1;
      if (pin > -1 && PinManager::allocatePin(pin, false, PinOwner::Button)) {
        #ifdef ARDUINO_ARCH_ESP32
        // ESP32 only: check that analog button pin is a valid ADC gpio
        if ((type == BTN_TYPE_ANALOG) || (type == BTN_TYPE_ANALOG_INVERTED)) {
          if (digitalPinToAnalogChannel(pin) < 0) {
            // not an ADC analog pin
            DEBUG_PRINTF_P(PSTR("PIN ALLOC error: GPIO%d for analog button #%d is not an analog pin!\n"), pin, s);
            PinManager::deallocatePin(pin, PinOwner::Button);
            pin = -1;
            continue;
          } else {
            analogReadResolution(12); // see #4040
          }
        } else if ((type == BTN_TYPE_TOUCH || type == BTN_TYPE_TOUCH_SWITCH)) {
          if (digitalPinToTouchChannel(pin) < 0) {
            // not a touch pin
<<<<<<< HEAD
            DEBUG_PRINTF_P(PSTR("PIN ALLOC error: GPIO%d for touch button #%d is not a touch pin!\n"), pin, s);
            PinManager::deallocatePin(pin, PinOwner::Button);
            pin = -1;
            continue;
          }          
=======
            DEBUG_PRINTF_P(PSTR("PIN ALLOC error: GPIO%d for touch button #%d is not a touch pin!\n"), btnPin[s], s);
            btnPin[s] = -1;
            PinManager::deallocatePin(pin,PinOwner::Button);
          }
>>>>>>> 93e011d4
          //if touch pin, enable the touch interrupt on ESP32 S2 & S3
          #ifdef SOC_TOUCH_VERSION_2    // ESP32 S2 and S3 have a function to check touch state but need to attach an interrupt to do so
          else touchAttachInterrupt(pin, touchButtonISR, touchThreshold << 4); // threshold on Touch V2 is much higher (1500 is a value given by Espressif example, I measured changes of over 5000)
          #endif
        } else
        #endif
        {
          // regular buttons and switches
          if (disablePullUp) {
            pinMode(pin, INPUT);
          } else {
            #ifdef ESP32
            pinMode(pin, type==BTN_TYPE_PUSH_ACT_HIGH ? INPUT_PULLDOWN : INPUT_PULLUP);
            #else
            pinMode(pin, INPUT_PULLUP);
            #endif
          }
        }
        JsonArray hw_btn_ins_0_macros = btn["macros"];
        uint8_t press       = hw_btn_ins_0_macros[0] | 0;
        uint8_t longPress   = hw_btn_ins_0_macros[1] | 0;
        uint8_t doublePress = hw_btn_ins_0_macros[2] | 0;
        buttons.emplace_back(pin, type, press, longPress, doublePress); // add button to vector
      }
      if (++s >= WLED_MAX_BUTTONS) break; // max buttons reached
    }
  } else if (fromFS) {
    // new install/missing configuration (button 0 has defaults)
    // relies upon only being called once with fromFS == true, which is currently true.
    constexpr uint8_t  defTypes[] = {BTNTYPE};
    constexpr int8_t   defPins[]  = {BTNPIN};
    constexpr unsigned numTypes   = (sizeof(defTypes) / sizeof(defTypes[0]));
    constexpr unsigned numPins    = (sizeof(defPins) / sizeof(defPins[0]));
    // check if the number of pins and types are valid; count of pins must be greater than or equal to types
    static_assert(numTypes <= numPins, "The default button pins defined in BTNPIN do not match the button types defined in BTNTYPE");

    uint8_t type = BTN_TYPE_NONE;
    buttons.clear(); // clear existing buttons (just in case)
    for (size_t s = 0; s < WLED_MAX_BUTTONS && s < numPins; s++) {
      type = defTypes[s < numTypes ? s : numTypes - 1]; // use last known type to set current type if types less than pins
      if (type == BTN_TYPE_NONE || defPins[s] < 0 || !PinManager::allocatePin(defPins[s], false, PinOwner::Button)) {
        if (buttons.size() == 0) buttons.emplace_back(-1, BTN_TYPE_NONE); // add disabled button to vector (so we have at least one button defined)
        continue; // pin not available or invalid, skip configuring this GPIO
      }
      if (disablePullUp) {
        pinMode(defPins[s], INPUT);
      } else {
        #ifdef ESP32
        pinMode(defPins[s], type==BTN_TYPE_PUSH_ACT_HIGH ? INPUT_PULLDOWN : INPUT_PULLUP);
        #else
        pinMode(defPins[s], INPUT_PULLUP);
        #endif
      }
      buttons.emplace_back(defPins[s], type); // add button to vector
    }
  }

  CJSON(buttonPublishMqtt, btn_obj["mqtt"]);

  #ifndef WLED_DISABLE_INFRARED
  int hw_ir_pin = hw["ir"]["pin"] | -2; // 4
  if (hw_ir_pin > -2) {
    PinManager::deallocatePin(irPin, PinOwner::IR);
    if (PinManager::allocatePin(hw_ir_pin, false, PinOwner::IR)) {
      irPin = hw_ir_pin;
    } else {
      irPin = -1;
    }
  }
  CJSON(irEnabled, hw["ir"]["type"]);
  #endif
  CJSON(irApplyToAllSelected, hw["ir"]["sel"]);

  JsonObject relay = hw[F("relay")];

  rlyOpenDrain  = relay[F("odrain")] | rlyOpenDrain;
  int hw_relay_pin = relay["pin"] | -2;
  if (hw_relay_pin > -2) {
    PinManager::deallocatePin(rlyPin, PinOwner::Relay);
    if (PinManager::allocatePin(hw_relay_pin,true, PinOwner::Relay)) {
      rlyPin = hw_relay_pin;
      pinMode(rlyPin, rlyOpenDrain ? OUTPUT_OPEN_DRAIN : OUTPUT);
    } else {
      rlyPin = -1;
    }
  }
  if (relay.containsKey("rev")) {
    rlyMde = !relay["rev"];
  }

  CJSON(serialBaud, hw[F("baud")]);
  if (serialBaud < 96 || serialBaud > 15000) serialBaud = 1152;
  updateBaudRate(serialBaud *100);

  JsonArray hw_if_i2c = hw[F("if")][F("i2c-pin")];
  CJSON(i2c_sda, hw_if_i2c[0]);
  CJSON(i2c_scl, hw_if_i2c[1]);
  PinManagerPinType i2c[2] = { { i2c_sda, true }, { i2c_scl, true } };
  if (i2c_scl >= 0 && i2c_sda >= 0 && PinManager::allocateMultiplePins(i2c, 2, PinOwner::HW_I2C)) {
    #ifdef ESP32
    if (!Wire.setPins(i2c_sda, i2c_scl)) { i2c_scl = i2c_sda = -1; } // this will fail if Wire is initialised (Wire.begin() called prior)
    else Wire.begin();
    #else
    Wire.begin(i2c_sda, i2c_scl);
    #endif
  } else {
    i2c_sda = -1;
    i2c_scl = -1;
  }
  JsonArray hw_if_spi = hw[F("if")][F("spi-pin")];
  CJSON(spi_mosi, hw_if_spi[0]);
  CJSON(spi_sclk, hw_if_spi[1]);
  CJSON(spi_miso, hw_if_spi[2]);
  PinManagerPinType spi[3] = { { spi_mosi, true }, { spi_miso, true }, { spi_sclk, true } };
  if (spi_mosi >= 0 && spi_sclk >= 0 && PinManager::allocateMultiplePins(spi, 3, PinOwner::HW_SPI)) {
    #ifdef ESP32
    SPI.begin(spi_sclk, spi_miso, spi_mosi);  // SPI global uses VSPI on ESP32 and FSPI on C3, S3
    #else
    SPI.begin();
    #endif
  } else {
    spi_mosi = -1;
    spi_miso = -1;
    spi_sclk = -1;
  }

  //int hw_status_pin = hw[F("status")]["pin"]; // -1

  JsonObject light = doc[F("light")];
  CJSON(briMultiplier, light[F("scale-bri")]);
  CJSON(paletteBlend, light[F("pal-mode")]);
  CJSON(strip.autoSegments, light[F("aseg")]);
  CJSON(useRainbowWheel, light[F("rw")]);

  CJSON(gammaCorrectVal, light["gc"]["val"]); // default 2.2
  float light_gc_bri = light["gc"]["bri"];
  float light_gc_col = light["gc"]["col"];
  if (light_gc_bri > 1.0f) gammaCorrectBri = true;
  else                     gammaCorrectBri = false;
  if (light_gc_col > 1.0f) gammaCorrectCol = true;
  else                     gammaCorrectCol = false;
  if (gammaCorrectVal <= 1.0f || gammaCorrectVal > 3) {
    gammaCorrectVal = 1.0f; // no gamma correction
    gammaCorrectBri = false;
    gammaCorrectCol = false;
  }
  NeoGammaWLEDMethod::calcGammaTable(gammaCorrectVal); // fill look-up tables

  JsonObject light_tr = light["tr"];
  int tdd = light_tr["dur"] | -1;
  if (tdd >= 0) transitionDelay = transitionDelayDefault = tdd * 100;
  strip.setTransition(transitionDelayDefault);
  CJSON(randomPaletteChangeTime, light_tr[F("rpc")]);
  CJSON(useHarmonicRandomPalette, light_tr[F("hrp")]);

  JsonObject light_nl = light["nl"];
  CJSON(nightlightMode, light_nl["mode"]);
  byte prev = nightlightDelayMinsDefault;
  CJSON(nightlightDelayMinsDefault, light_nl["dur"]);
  if (nightlightDelayMinsDefault != prev) nightlightDelayMins = nightlightDelayMinsDefault;

  CJSON(nightlightTargetBri, light_nl[F("tbri")]);
  CJSON(macroNl, light_nl["macro"]);

  JsonObject def = doc["def"];
  CJSON(bootPreset, def["ps"]);
  CJSON(turnOnAtBoot, def["on"]); // true
  CJSON(briS, def["bri"]); // 128

  JsonObject interfaces = doc["if"];

  JsonObject if_sync = interfaces["sync"];
  CJSON(udpPort, if_sync[F("port0")]); // 21324
  CJSON(udpPort2, if_sync[F("port1")]); // 65506

#ifndef WLED_DISABLE_ESPNOW
  CJSON(useESPNowSync, if_sync[F("espnow")]);
#endif

  JsonObject if_sync_recv = if_sync[F("recv")];
  CJSON(receiveNotificationBrightness, if_sync_recv["bri"]);
  CJSON(receiveNotificationColor, if_sync_recv["col"]);
  CJSON(receiveNotificationEffects, if_sync_recv["fx"]);
  CJSON(receiveNotificationPalette, if_sync_recv["pal"]);
  CJSON(receiveGroups, if_sync_recv["grp"]);
  CJSON(receiveSegmentOptions, if_sync_recv["seg"]);
  CJSON(receiveSegmentBounds, if_sync_recv["sb"]);

  JsonObject if_sync_send = if_sync[F("send")];
  CJSON(sendNotifications, if_sync_send["en"]);
  sendNotificationsRT = sendNotifications;
  CJSON(notifyDirect, if_sync_send[F("dir")]);
  CJSON(notifyButton, if_sync_send["btn"]);
  CJSON(notifyAlexa, if_sync_send["va"]);
  CJSON(notifyHue, if_sync_send["hue"]);
  CJSON(syncGroups, if_sync_send["grp"]);
  if (if_sync_send[F("twice")]) udpNumRetries = 1; // import setting from 0.13 and earlier
  CJSON(udpNumRetries, if_sync_send["ret"]);

  JsonObject if_nodes = interfaces["nodes"];
  CJSON(nodeListEnabled, if_nodes[F("list")]);
  CJSON(nodeBroadcastEnabled, if_nodes[F("bcast")]);

  JsonObject if_live = interfaces["live"];
  CJSON(receiveDirect, if_live["en"]);  // UDP/Hyperion realtime
  CJSON(useMainSegmentOnly, if_live[F("mso")]);
  CJSON(realtimeRespectLedMaps, if_live[F("rlm")]);
  CJSON(e131Port, if_live["port"]); // 5568
  if (e131Port == DDP_DEFAULT_PORT) e131Port = E131_DEFAULT_PORT; // prevent double DDP port allocation
  CJSON(e131Multicast, if_live[F("mc")]);

  JsonObject if_live_dmx = if_live["dmx"];
  CJSON(e131Universe, if_live_dmx[F("uni")]);
  CJSON(e131SkipOutOfSequence, if_live_dmx[F("seqskip")]);
  CJSON(DMXAddress, if_live_dmx[F("addr")]);
  if (!DMXAddress || DMXAddress > 510) DMXAddress = 1;
  CJSON(DMXSegmentSpacing, if_live_dmx[F("dss")]);
  if (DMXSegmentSpacing > 150) DMXSegmentSpacing = 0;
  CJSON(e131Priority, if_live_dmx[F("e131prio")]);
  if (e131Priority > 200) e131Priority = 200;
  CJSON(DMXMode, if_live_dmx["mode"]);

  tdd = if_live[F("timeout")] | -1;
  if (tdd >= 0) realtimeTimeoutMs = tdd * 100;

  #ifdef WLED_ENABLE_DMX_INPUT
    CJSON(dmxInputTransmitPin, if_live_dmx[F("inputRxPin")]);
    CJSON(dmxInputReceivePin, if_live_dmx[F("inputTxPin")]);
    CJSON(dmxInputEnablePin, if_live_dmx[F("inputEnablePin")]);
    CJSON(dmxInputPort, if_live_dmx[F("dmxInputPort")]);
  #endif

  CJSON(arlsForceMaxBri, if_live[F("maxbri")]);
  CJSON(arlsDisableGammaCorrection, if_live[F("no-gc")]); // false
  CJSON(arlsOffset, if_live[F("offset")]); // 0

#ifndef WLED_DISABLE_ALEXA
  CJSON(alexaEnabled, interfaces["va"][F("alexa")]); // false
  CJSON(macroAlexaOn, interfaces["va"]["macros"][0]);
  CJSON(macroAlexaOff, interfaces["va"]["macros"][1]);
  CJSON(alexaNumPresets, interfaces["va"]["p"]);
#endif

#ifndef WLED_DISABLE_MQTT
  JsonObject if_mqtt = interfaces["mqtt"];
  CJSON(mqttEnabled, if_mqtt["en"]);
  getStringFromJson(mqttServer, if_mqtt[F("broker")], MQTT_MAX_SERVER_LEN+1);
  CJSON(mqttPort, if_mqtt["port"]); // 1883
  getStringFromJson(mqttUser, if_mqtt[F("user")], 41);
  getStringFromJson(mqttPass, if_mqtt["psk"], 65); //normally not present due to security
  getStringFromJson(mqttClientID, if_mqtt[F("cid")], 41);

  getStringFromJson(mqttDeviceTopic, if_mqtt[F("topics")][F("device")], MQTT_MAX_TOPIC_LEN+1); // "wled/test"
  getStringFromJson(mqttGroupTopic, if_mqtt[F("topics")][F("group")], MQTT_MAX_TOPIC_LEN+1); // ""
  CJSON(retainMqttMsg, if_mqtt[F("rtn")]);
#endif

#ifndef WLED_DISABLE_HUESYNC
  JsonObject if_hue = interfaces["hue"];
  CJSON(huePollingEnabled, if_hue["en"]);
  CJSON(huePollLightId, if_hue["id"]);
  tdd = if_hue[F("iv")] | -1;
  if (tdd >= 2) huePollIntervalMs = tdd * 100;

  JsonObject if_hue_recv = if_hue["recv"];
  CJSON(hueApplyOnOff, if_hue_recv["on"]);
  CJSON(hueApplyBri, if_hue_recv["bri"]);
  CJSON(hueApplyColor, if_hue_recv["col"]);

  JsonArray if_hue_ip = if_hue["ip"];

  for (unsigned i = 0; i < 4; i++)
    CJSON(hueIP[i], if_hue_ip[i]);
#endif

  JsonObject if_ntp = interfaces[F("ntp")];
  CJSON(ntpEnabled, if_ntp["en"]);
  getStringFromJson(ntpServerName, if_ntp[F("host")], 33); // "1.wled.pool.ntp.org"
  CJSON(currentTimezone, if_ntp[F("tz")]);
  CJSON(utcOffsetSecs, if_ntp[F("offset")]);
  CJSON(useAMPM, if_ntp[F("ampm")]);
  CJSON(longitude, if_ntp[F("ln")]);
  CJSON(latitude, if_ntp[F("lt")]);

  JsonObject ol = doc[F("ol")];
  CJSON(overlayCurrent ,ol[F("clock")]); // 0
  CJSON(countdownMode, ol[F("cntdwn")]);

  CJSON(overlayMin, ol["min"]);
  CJSON(overlayMax, ol[F("max")]);
  CJSON(analogClock12pixel, ol[F("o12pix")]);
  CJSON(analogClock5MinuteMarks, ol[F("o5m")]);
  CJSON(analogClockSecondsTrail, ol[F("osec")]);
  CJSON(analogClockSolidBlack, ol[F("osb")]);

  //timed macro rules
  JsonObject tm = doc[F("timers")];
  JsonObject cntdwn = tm[F("cntdwn")];
  JsonArray cntdwn_goal = cntdwn[F("goal")];
  CJSON(countdownYear,  cntdwn_goal[0]);
  CJSON(countdownMonth, cntdwn_goal[1]);
  CJSON(countdownDay,   cntdwn_goal[2]);
  CJSON(countdownHour,  cntdwn_goal[3]);
  CJSON(countdownMin,   cntdwn_goal[4]);
  CJSON(countdownSec,   cntdwn_goal[5]);
  CJSON(macroCountdown, cntdwn["macro"]);
  setCountdown();

  JsonArray timers = tm["ins"];
  uint8_t it = 0;
  for (JsonObject timer : timers) {
    if (it > 9) break;
    if (it<8 && timer[F("hour")]==255) it=8;  // hour==255 -> sunrise/sunset
    CJSON(timerHours[it], timer[F("hour")]);
    CJSON(timerMinutes[it], timer["min"]);
    CJSON(timerMacro[it], timer["macro"]);

    byte dowPrev = timerWeekday[it];
    //note: act is currently only 0 or 1.
    //the reason we are not using bool is that the on-disk type in 0.11.0 was already int
    int actPrev = timerWeekday[it] & 0x01;
    CJSON(timerWeekday[it], timer[F("dow")]);
    if (timerWeekday[it] != dowPrev) { //present in JSON
      timerWeekday[it] <<= 1; //add active bit
      int act = timer["en"] | actPrev;
      if (act) timerWeekday[it]++;
    }
    if (it<8) {
      JsonObject start = timer["start"];
      byte startm = start["mon"];
      if (startm) timerMonth[it] = (startm << 4);
      CJSON(timerDay[it], start["day"]);
      JsonObject end = timer["end"];
      CJSON(timerDayEnd[it], end["day"]);
      byte endm = end["mon"];
      if (startm) timerMonth[it] += endm & 0x0F;
      if (!(timerMonth[it] & 0x0F)) timerMonth[it] += 12; //default end month to 12
    }
    it++;
  }

  JsonObject ota = doc["ota"];
  const char* pwd = ota["psk"]; //normally not present due to security

  bool pwdCorrect = !otaLock; //always allow access if ota not locked
  if (pwd != nullptr && strncmp(otaPass, pwd, 33) == 0) pwdCorrect = true;

  if (pwdCorrect) { //only accept these values from cfg.json if ota is unlocked (else from wsec.json)
    CJSON(otaLock, ota[F("lock")]);
    CJSON(wifiLock, ota[F("lock-wifi")]);
    #ifndef WLED_DISABLE_OTA
    CJSON(aOtaEnabled, ota[F("aota")]);
    #endif
    getStringFromJson(otaPass, pwd, 33); //normally not present due to security
    CJSON(otaSameSubnet, ota[F("same-subnet")]);
  }

  #ifdef WLED_ENABLE_DMX
  JsonObject dmx = doc["dmx"];
  CJSON(DMXChannels, dmx[F("chan")]);
  CJSON(DMXGap,dmx[F("gap")]);
  CJSON(DMXStart, dmx["start"]);
  CJSON(DMXStartLED,dmx[F("start-led")]);

  JsonArray dmx_fixmap = dmx[F("fixmap")];
  for (int i = 0; i < dmx_fixmap.size(); i++) {
    if (i > 14) break;
    CJSON(DMXFixtureMap[i],dmx_fixmap[i]);
  }

  CJSON(e131ProxyUniverse, dmx[F("e131proxy")]);
  #endif

  DEBUG_PRINTLN(F("Starting usermod config."));
  JsonObject usermods_settings = doc["um"];
  if (!usermods_settings.isNull()) {
    needsSave = !UsermodManager::readFromConfig(usermods_settings);
  }

  if (fromFS) return needsSave;
  // if from /json/cfg
  doReboot = doc[F("rb")] | doReboot;
  if (doInitBusses) return false; // no save needed, will do after bus init in wled.cpp loop
  return (doc["sv"] | true);
}


static const char s_cfg_json[] PROGMEM = "/cfg.json";

bool deserializeConfigFromFS() {
  [[maybe_unused]] bool success = deserializeConfigSec();
  #ifdef WLED_ADD_EEPROM_SUPPORT
  if (!success) { //if file does not exist, try reading from EEPROM
    deEEPSettings();
  }
  #endif

  if (!requestJSONBufferLock(1)) return false;

  DEBUG_PRINTLN(F("Reading settings from /cfg.json..."));

  success = readObjectFromFile(s_cfg_json, nullptr, pDoc);

  // NOTE: This routine deserializes *and* applies the configuration
  //       Therefore, must also initialize ethernet from this function
  JsonObject root = pDoc->as<JsonObject>();
  bool needsSave = deserializeConfig(root, true);
  releaseJSONBufferLock();

  return needsSave;
}

void serializeConfigToFS() {
  serializeConfigSec();

  DEBUG_PRINTLN(F("Writing settings to /cfg.json..."));

  if (!requestJSONBufferLock(2)) return;

  JsonObject root = pDoc->to<JsonObject>();

  serializeConfig(root);

  File f = WLED_FS.open(FPSTR(s_cfg_json), "w");
  if (f) serializeJson(root, f);
  f.close();
  releaseJSONBufferLock();

  configNeedsWrite = false;
}

void serializeConfig(JsonObject root) {
  JsonArray rev = root.createNestedArray("rev");
  rev.add(1); //major settings revision
  rev.add(0); //minor settings revision

  root[F("vid")] = VERSION;

  JsonObject id = root.createNestedObject("id");
  id[F("mdns")] = cmDNS;
  id[F("name")] = serverDescription;
#ifndef WLED_DISABLE_ALEXA
  id[F("inv")] = alexaInvocationName;
#endif
  id[F("sui")] = simplifiedUI;

  JsonObject nw = root.createNestedObject("nw");
#ifndef WLED_DISABLE_ESPNOW
  nw[F("espnow")] = enableESPNow;
  JsonArray lrem = nw.createNestedArray(F("linked_remote"));
  for (size_t i = 0; i < linked_remotes.size(); i++) {
    lrem.add(linked_remotes[i].data());
  }
#endif

  JsonArray nw_ins = nw.createNestedArray("ins");
  for (size_t n = 0; n < multiWiFi.size(); n++) {
    JsonObject wifi = nw_ins.createNestedObject();
    wifi[F("ssid")] = multiWiFi[n].clientSSID;
    wifi[F("pskl")] = strlen(multiWiFi[n].clientPass);
    char bssid[13];
    fillMAC2Str(bssid, multiWiFi[n].bssid);
    wifi[F("bssid")] = bssid;
    JsonArray wifi_ip = wifi.createNestedArray("ip");
    JsonArray wifi_gw = wifi.createNestedArray("gw");
    JsonArray wifi_sn = wifi.createNestedArray("sn");
    for (size_t i = 0; i < 4; i++) {
      wifi_ip.add(multiWiFi[n].staticIP[i]);
      wifi_gw.add(multiWiFi[n].staticGW[i]);
      wifi_sn.add(multiWiFi[n].staticSN[i]);
    }
  }

  JsonArray dns = nw.createNestedArray(F("dns"));
  for (size_t i = 0; i < 4; i++) {
    dns.add(dnsAddress[i]);
  }

  JsonObject ap = root.createNestedObject("ap");
  ap[F("ssid")] = apSSID;
  ap[F("pskl")] = strlen(apPass);
  ap[F("chan")] = apChannel;
  ap[F("hide")] = apHide;
  ap[F("behav")] = apBehavior;

  JsonArray ap_ip = ap.createNestedArray("ip");
  ap_ip.add(4);
  ap_ip.add(3);
  ap_ip.add(2);
  ap_ip.add(1);

  JsonObject wifi = root.createNestedObject(F("wifi"));
  wifi[F("sleep")] = !noWifiSleep;
  wifi[F("phy")] = force802_3g;
#ifdef ARDUINO_ARCH_ESP32
  wifi[F("txpwr")] = txPower;
#endif

#if defined(ARDUINO_ARCH_ESP32) && defined(WLED_USE_ETHERNET)
  JsonObject ethernet = root.createNestedObject("eth");
  ethernet["type"] = ethernetType;
  if (ethernetType != WLED_ETH_NONE && ethernetType < WLED_NUM_ETH_TYPES) {
    JsonArray pins = ethernet.createNestedArray("pin");
    for (unsigned p=0; p<WLED_ETH_RSVD_PINS_COUNT; p++) pins.add(esp32_nonconfigurable_ethernet_pins[p].pin);
    if (ethernetBoards[ethernetType].eth_power>=0)     pins.add(ethernetBoards[ethernetType].eth_power);
    if (ethernetBoards[ethernetType].eth_mdc>=0)       pins.add(ethernetBoards[ethernetType].eth_mdc);
    if (ethernetBoards[ethernetType].eth_mdio>=0)      pins.add(ethernetBoards[ethernetType].eth_mdio);
    switch (ethernetBoards[ethernetType].eth_clk_mode) {
      case ETH_CLOCK_GPIO0_IN:
      case ETH_CLOCK_GPIO0_OUT:
        pins.add(0);
        break;
      case ETH_CLOCK_GPIO16_OUT:
        pins.add(16);
        break;
      case ETH_CLOCK_GPIO17_OUT:
        pins.add(17);
        break;
    }
  }
#endif

  JsonObject hw = root.createNestedObject(F("hw"));

  JsonObject hw_led = hw.createNestedObject("led");
  hw_led[F("total")] = strip.getLengthTotal(); //provided for compatibility on downgrade and per-output ABL
  hw_led[F("maxpwr")] = BusManager::ablMilliampsMax();
//  hw_led[F("ledma")] = 0; // no longer used
  hw_led["cct"] = strip.correctWB;
  hw_led[F("cr")] = strip.cctFromRgb;
  hw_led[F("ic")] = cctICused;
  hw_led[F("cb")] = Bus::getCCTBlend();
  hw_led["fps"] = strip.getTargetFps();
  hw_led[F("rgbwm")] = Bus::getGlobalAWMode(); // global auto white mode override
  #if defined(ARDUINO_ARCH_ESP32) && !defined(CONFIG_IDF_TARGET_ESP32C3)
  hw_led[F("prl")] = BusManager::hasParallelOutput();
  #endif

  #ifndef WLED_DISABLE_2D
  // 2D Matrix Settings
  if (strip.isMatrix) {
    JsonObject matrix = hw_led.createNestedObject(F("matrix"));
    matrix[F("mpc")] = strip.panel.size();
    JsonArray panels = matrix.createNestedArray(F("panels"));
    for (size_t i = 0; i < strip.panel.size(); i++) {
      JsonObject pnl = panels.createNestedObject();
      pnl["b"] = strip.panel[i].bottomStart;
      pnl["r"] = strip.panel[i].rightStart;
      pnl["v"] = strip.panel[i].vertical;
      pnl["s"] = strip.panel[i].serpentine;
      pnl["x"] = strip.panel[i].xOffset;
      pnl["y"] = strip.panel[i].yOffset;
      pnl["h"] = strip.panel[i].height;
      pnl["w"] = strip.panel[i].width;
    }
  }
  #endif

  JsonArray hw_led_ins = hw_led.createNestedArray("ins");

  for (size_t s = 0; s < BusManager::getNumBusses(); s++) {
    DEBUG_PRINTF_P(PSTR("Cfg: Saving bus #%u\n"), s);
    const Bus *bus = BusManager::getBus(s);
    if (!bus || !bus->isOk()) break;
    DEBUG_PRINTF_P(PSTR("  (%d-%d, type:%d, CO:%d, rev:%d, skip:%d, AW:%d kHz:%d, mA:%d/%d)\n"),
      (int)bus->getStart(), (int)(bus->getStart()+bus->getLength()),
      (int)(bus->getType() & 0x7F),
      (int)bus->getColorOrder(),
      (int)bus->isReversed(),
      (int)bus->skippedLeds(),
      (int)bus->getAutoWhiteMode(),
      (int)bus->getFrequency(),
      (int)bus->getLEDCurrent(), (int)bus->getMaxCurrent()
    );
    JsonObject ins = hw_led_ins.createNestedObject();
    ins["start"] = bus->getStart();
    ins["len"]   = bus->getLength();
    JsonArray ins_pin = ins.createNestedArray("pin");
    uint8_t pins[5];
    uint8_t nPins = bus->getPins(pins);
    for (int i = 0; i < nPins; i++) ins_pin.add(pins[i]);
    ins[F("order")]  = bus->getColorOrder();
    ins["rev"]       = bus->isReversed();
    ins[F("skip")]   = bus->skippedLeds();
    ins["type"]      = bus->getType() & 0x7F;
    ins["ref"]       = bus->isOffRefreshRequired();
    ins[F("rgbwm")]  = bus->getAutoWhiteMode();
    ins[F("freq")]   = bus->getFrequency();
    ins[F("maxpwr")] = bus->getMaxCurrent();
    ins[F("ledma")]  = bus->getLEDCurrent();
    ins[F("text")]   = bus->getCustomText();
  }

  JsonArray hw_com = hw.createNestedArray(F("com"));
  const ColorOrderMap& com = BusManager::getColorOrderMap();
  for (size_t s = 0; s < com.count(); s++) {
    const ColorOrderMapEntry *entry = com.get(s);
    if (!entry || !entry->len) break;
    JsonObject co = hw_com.createNestedObject();
    co["start"] = entry->start;
    co["len"] = entry->len;
    co[F("order")] = entry->colorOrder;
  }

  // button(s)
  JsonObject hw_btn = hw.createNestedObject("btn");
  hw_btn["max"] = WLED_MAX_BUTTONS; // just information about max number of buttons (not actually used)
  hw_btn[F("pull")] = !disablePullUp;
  JsonArray hw_btn_ins = hw_btn.createNestedArray("ins");

  // configuration for all buttons
  for (const auto &button : buttons) {
    JsonObject hw_btn_ins_0 = hw_btn_ins.createNestedObject();
    hw_btn_ins_0["type"] = button.type;
    JsonArray hw_btn_ins_0_pin = hw_btn_ins_0.createNestedArray("pin");
    hw_btn_ins_0_pin.add(button.pin);
    JsonArray hw_btn_ins_0_macros = hw_btn_ins_0.createNestedArray("macros");
    hw_btn_ins_0_macros.add(button.macroButton);
    hw_btn_ins_0_macros.add(button.macroLongPress);
    hw_btn_ins_0_macros.add(button.macroDoublePress);
  }

  hw_btn[F("tt")] = touchThreshold;
  hw_btn["mqtt"] = buttonPublishMqtt;

  JsonObject hw_ir = hw.createNestedObject("ir");
  #ifndef WLED_DISABLE_INFRARED
  hw_ir["pin"] = irPin;
  hw_ir["type"] = irEnabled;  // the byte 'irEnabled' does contain the IR-Remote Type ( 0=disabled )
  #endif
  hw_ir["sel"] = irApplyToAllSelected;

  JsonObject hw_relay = hw.createNestedObject(F("relay"));
  hw_relay["pin"] = rlyPin;
  hw_relay["rev"] = !rlyMde;
  hw_relay[F("odrain")] = rlyOpenDrain;

  hw[F("baud")] = serialBaud;

  JsonObject hw_if = hw.createNestedObject(F("if"));
  JsonArray hw_if_i2c = hw_if.createNestedArray("i2c-pin");
  hw_if_i2c.add(i2c_sda);
  hw_if_i2c.add(i2c_scl);
  JsonArray hw_if_spi = hw_if.createNestedArray("spi-pin");
  hw_if_spi.add(spi_mosi);
  hw_if_spi.add(spi_sclk);
  hw_if_spi.add(spi_miso);

  //JsonObject hw_status = hw.createNestedObject("status");
  //hw_status["pin"] = -1;

  JsonObject light = root.createNestedObject(F("light"));
  light[F("scale-bri")] = briMultiplier;
  light[F("pal-mode")] = paletteBlend;
  light[F("aseg")] = strip.autoSegments;
  light[F("rw")] = useRainbowWheel;

  JsonObject light_gc = light.createNestedObject("gc");
  light_gc["bri"] = (gammaCorrectBri) ? gammaCorrectVal : 1.0f;  // keep compatibility
  light_gc["col"] = (gammaCorrectCol) ? gammaCorrectVal : 1.0f;  // keep compatibility
  light_gc["val"] = gammaCorrectVal;

  JsonObject light_tr = light.createNestedObject("tr");
  light_tr["dur"] = transitionDelayDefault / 100;
  light_tr[F("rpc")] = randomPaletteChangeTime;
  light_tr[F("hrp")] = useHarmonicRandomPalette;

  JsonObject light_nl = light.createNestedObject("nl");
  light_nl["mode"] = nightlightMode;
  light_nl["dur"] = nightlightDelayMinsDefault;
  light_nl[F("tbri")] = nightlightTargetBri;
  light_nl["macro"] = macroNl;

  JsonObject def = root.createNestedObject("def");
  def["ps"] = bootPreset;
  def["on"] = turnOnAtBoot;
  def["bri"] = briS;

  JsonObject interfaces = root.createNestedObject("if");

  JsonObject if_sync = interfaces.createNestedObject("sync");
  if_sync[F("port0")] = udpPort;
  if_sync[F("port1")] = udpPort2;

#ifndef WLED_DISABLE_ESPNOW
  if_sync[F("espnow")] = useESPNowSync;
#endif

  JsonObject if_sync_recv = if_sync.createNestedObject(F("recv"));
  if_sync_recv["bri"] = receiveNotificationBrightness;
  if_sync_recv["col"] = receiveNotificationColor;
  if_sync_recv["fx"]  = receiveNotificationEffects;
  if_sync_recv["pal"] = receiveNotificationPalette;
  if_sync_recv["grp"] = receiveGroups;
  if_sync_recv["seg"] = receiveSegmentOptions;
  if_sync_recv["sb"]  = receiveSegmentBounds;

  JsonObject if_sync_send = if_sync.createNestedObject(F("send"));
  if_sync_send["en"] = sendNotifications;
  if_sync_send[F("dir")] = notifyDirect;
  if_sync_send["btn"] = notifyButton;
  if_sync_send["va"] = notifyAlexa;
  if_sync_send["hue"] = notifyHue;
  if_sync_send["grp"] = syncGroups;
  if_sync_send["ret"] = udpNumRetries;

  JsonObject if_nodes = interfaces.createNestedObject("nodes");
  if_nodes[F("list")] = nodeListEnabled;
  if_nodes[F("bcast")] = nodeBroadcastEnabled;

  JsonObject if_live = interfaces.createNestedObject("live");
  if_live["en"] = receiveDirect; // UDP/Hyperion realtime
  if_live[F("mso")] = useMainSegmentOnly;
  if_live[F("rlm")] = realtimeRespectLedMaps;
  if_live["port"] = e131Port;
  if_live[F("mc")] = e131Multicast;

  JsonObject if_live_dmx = if_live.createNestedObject("dmx");
  if_live_dmx[F("uni")] = e131Universe;
  if_live_dmx[F("seqskip")] = e131SkipOutOfSequence;
  if_live_dmx[F("e131prio")] = e131Priority;
  if_live_dmx[F("addr")] = DMXAddress;
  if_live_dmx[F("dss")] = DMXSegmentSpacing;
  if_live_dmx["mode"] = DMXMode;
  #ifdef WLED_ENABLE_DMX_INPUT
    if_live_dmx[F("inputRxPin")] = dmxInputTransmitPin;
    if_live_dmx[F("inputTxPin")] = dmxInputReceivePin;
    if_live_dmx[F("inputEnablePin")] = dmxInputEnablePin;
    if_live_dmx[F("dmxInputPort")] = dmxInputPort;
  #endif

  if_live[F("timeout")] = realtimeTimeoutMs / 100;
  if_live[F("maxbri")] = arlsForceMaxBri;
  if_live[F("no-gc")] = arlsDisableGammaCorrection;
  if_live[F("offset")] = arlsOffset;

#ifndef WLED_DISABLE_ALEXA
  JsonObject if_va = interfaces.createNestedObject("va");
  if_va[F("alexa")] = alexaEnabled;

  JsonArray if_va_macros = if_va.createNestedArray("macros");
  if_va_macros.add(macroAlexaOn);
  if_va_macros.add(macroAlexaOff);

  if_va["p"] = alexaNumPresets;
#endif

#ifndef WLED_DISABLE_MQTT
  JsonObject if_mqtt = interfaces.createNestedObject("mqtt");
  if_mqtt["en"] = mqttEnabled;
  if_mqtt[F("broker")] = mqttServer;
  if_mqtt["port"] = mqttPort;
  if_mqtt[F("user")] = mqttUser;
  if_mqtt[F("pskl")] = strlen(mqttPass);
  if_mqtt[F("cid")] = mqttClientID;
  if_mqtt[F("rtn")] = retainMqttMsg;

  JsonObject if_mqtt_topics = if_mqtt.createNestedObject(F("topics"));
  if_mqtt_topics[F("device")] = mqttDeviceTopic;
  if_mqtt_topics[F("group")] = mqttGroupTopic;
#endif

#ifndef WLED_DISABLE_HUESYNC
  JsonObject if_hue = interfaces.createNestedObject("hue");
  if_hue["en"] = huePollingEnabled;
  if_hue["id"] = huePollLightId;
  if_hue[F("iv")] = huePollIntervalMs / 100;

  JsonObject if_hue_recv = if_hue.createNestedObject(F("recv"));
  if_hue_recv["on"] = hueApplyOnOff;
  if_hue_recv["bri"] = hueApplyBri;
  if_hue_recv["col"] = hueApplyColor;

  JsonArray if_hue_ip = if_hue.createNestedArray("ip");
  for (unsigned i = 0; i < 4; i++) {
    if_hue_ip.add(hueIP[i]);
  }
#endif

  JsonObject if_ntp = interfaces.createNestedObject("ntp");
  if_ntp["en"] = ntpEnabled;
  if_ntp[F("host")] = ntpServerName;
  if_ntp[F("tz")] = currentTimezone;
  if_ntp[F("offset")] = utcOffsetSecs;
  if_ntp[F("ampm")] = useAMPM;
  if_ntp[F("ln")] = longitude;
  if_ntp[F("lt")] = latitude;

  JsonObject ol = root.createNestedObject("ol");
  ol[F("clock")] = overlayCurrent;
  ol[F("cntdwn")] = countdownMode;

  ol["min"] = overlayMin;
  ol[F("max")] = overlayMax;
  ol[F("o12pix")] = analogClock12pixel;
  ol[F("o5m")] = analogClock5MinuteMarks;
  ol[F("osec")] = analogClockSecondsTrail;
  ol[F("osb")] = analogClockSolidBlack;

  JsonObject timers = root.createNestedObject(F("timers"));

  JsonObject cntdwn = timers.createNestedObject(F("cntdwn"));
  JsonArray goal = cntdwn.createNestedArray(F("goal"));
  goal.add(countdownYear); goal.add(countdownMonth); goal.add(countdownDay);
  goal.add(countdownHour); goal.add(countdownMin); goal.add(countdownSec);
  cntdwn["macro"] = macroCountdown;

  JsonArray timers_ins = timers.createNestedArray("ins");

  for (unsigned i = 0; i < 10; i++) {
    if (timerMacro[i] == 0 && timerHours[i] == 0 && timerMinutes[i] == 0) continue; // sunrise/sunset get saved always (timerHours=255)
    JsonObject timers_ins0 = timers_ins.createNestedObject();
    timers_ins0["en"] = (timerWeekday[i] & 0x01);
    timers_ins0[F("hour")] = timerHours[i];
    timers_ins0["min"] = timerMinutes[i];
    timers_ins0["macro"] = timerMacro[i];
    timers_ins0[F("dow")] = timerWeekday[i] >> 1;
    if (i<8) {
      JsonObject start = timers_ins0.createNestedObject("start");
      start["mon"] = (timerMonth[i] >> 4) & 0xF;
      start["day"] = timerDay[i];
      JsonObject end = timers_ins0.createNestedObject("end");
      end["mon"] = timerMonth[i] & 0xF;
      end["day"] = timerDayEnd[i];
    }
  }

  JsonObject ota = root.createNestedObject("ota");
  ota[F("lock")] = otaLock;
  ota[F("lock-wifi")] = wifiLock;
  ota[F("pskl")] = strlen(otaPass);
  #ifndef WLED_DISABLE_OTA
  ota[F("aota")] = aOtaEnabled;
  #endif
  ota[F("same-subnet")] = otaSameSubnet;

  #ifdef WLED_ENABLE_DMX
  JsonObject dmx = root.createNestedObject("dmx");
  dmx[F("chan")] = DMXChannels;
  dmx[F("gap")] = DMXGap;
  dmx["start"] = DMXStart;
  dmx[F("start-led")] = DMXStartLED;

  JsonArray dmx_fixmap = dmx.createNestedArray(F("fixmap"));
  for (unsigned i = 0; i < 15; i++) {
    dmx_fixmap.add(DMXFixtureMap[i]);
  }

  dmx[F("e131proxy")] = e131ProxyUniverse;
  #endif

  JsonObject usermods_settings = root.createNestedObject("um");
  UsermodManager::addToConfig(usermods_settings);
}


static const char s_wsec_json[] PROGMEM = "/wsec.json";

//settings in /wsec.json, not accessible via webserver, for passwords and tokens
bool deserializeConfigSec() {
  DEBUG_PRINTLN(F("Reading settings from /wsec.json..."));

  if (!requestJSONBufferLock(3)) return false;

  bool success = readObjectFromFile(s_wsec_json, nullptr, pDoc);
  if (!success) {
    releaseJSONBufferLock();
    return false;
  }

  JsonObject root = pDoc->as<JsonObject>();

  size_t n = 0;
  JsonArray nw_ins = root["nw"]["ins"];
  if (!nw_ins.isNull()) {
    if (nw_ins.size() > 1 && nw_ins.size() > multiWiFi.size()) multiWiFi.resize(nw_ins.size()); // resize constructs objects while resizing
    for (JsonObject wifi : nw_ins) {
      char pw[65] = "";
      getStringFromJson(pw, wifi["psk"], 65);
      strlcpy(multiWiFi[n].clientPass, pw, 65);
      if (++n >= WLED_MAX_WIFI_COUNT) break;
    }
  }

  JsonObject ap = root["ap"];
  getStringFromJson(apPass, ap["psk"] , 65);

  [[maybe_unused]] JsonObject interfaces = root["if"];

#ifndef WLED_DISABLE_MQTT
  JsonObject if_mqtt = interfaces["mqtt"];
  getStringFromJson(mqttPass, if_mqtt["psk"], 65);
#endif

#ifndef WLED_DISABLE_HUESYNC
  getStringFromJson(hueApiKey, interfaces["hue"][F("key")], 47);
#endif

  getStringFromJson(settingsPIN, root["pin"], 5);
  correctPIN = !strlen(settingsPIN);

  JsonObject ota = root["ota"];
  getStringFromJson(otaPass, ota[F("pwd")], 33);
  CJSON(otaLock, ota[F("lock")]);
  CJSON(wifiLock, ota[F("lock-wifi")]);
  #ifndef WLED_DISABLE_OTA
  CJSON(aOtaEnabled, ota[F("aota")]);
  #endif

  releaseJSONBufferLock();
  return true;
}

void serializeConfigSec() {
  DEBUG_PRINTLN(F("Writing settings to /wsec.json..."));

  if (!requestJSONBufferLock(4)) return;

  JsonObject root = pDoc->to<JsonObject>();

  JsonObject nw = root.createNestedObject("nw");

  JsonArray nw_ins = nw.createNestedArray("ins");
  for (size_t i = 0; i < multiWiFi.size(); i++) {
    JsonObject wifi = nw_ins.createNestedObject();
    wifi[F("psk")] = multiWiFi[i].clientPass;
  }

  JsonObject ap = root.createNestedObject("ap");
  ap["psk"] = apPass;

  [[maybe_unused]] JsonObject interfaces = root.createNestedObject("if");
#ifndef WLED_DISABLE_MQTT
  JsonObject if_mqtt = interfaces.createNestedObject("mqtt");
  if_mqtt["psk"] = mqttPass;
#endif
#ifndef WLED_DISABLE_HUESYNC
  JsonObject if_hue = interfaces.createNestedObject("hue");
  if_hue[F("key")] = hueApiKey;
#endif

  root["pin"] = settingsPIN;

  JsonObject ota = root.createNestedObject("ota");
  ota[F("pwd")] = otaPass;
  ota[F("lock")] = otaLock;
  ota[F("lock-wifi")] = wifiLock;
  #ifndef WLED_DISABLE_OTA
  ota[F("aota")] = aOtaEnabled;
  #endif

  File f = WLED_FS.open(FPSTR(s_wsec_json), "w");
  if (f) serializeJson(root, f);
  f.close();
  releaseJSONBufferLock();
}<|MERGE_RESOLUTION|>--- conflicted
+++ resolved
@@ -376,18 +376,11 @@
         } else if ((type == BTN_TYPE_TOUCH || type == BTN_TYPE_TOUCH_SWITCH)) {
           if (digitalPinToTouchChannel(pin) < 0) {
             // not a touch pin
-<<<<<<< HEAD
             DEBUG_PRINTF_P(PSTR("PIN ALLOC error: GPIO%d for touch button #%d is not a touch pin!\n"), pin, s);
             PinManager::deallocatePin(pin, PinOwner::Button);
             pin = -1;
             continue;
           }          
-=======
-            DEBUG_PRINTF_P(PSTR("PIN ALLOC error: GPIO%d for touch button #%d is not a touch pin!\n"), btnPin[s], s);
-            btnPin[s] = -1;
-            PinManager::deallocatePin(pin,PinOwner::Button);
-          }
->>>>>>> 93e011d4
           //if touch pin, enable the touch interrupt on ESP32 S2 & S3
           #ifdef SOC_TOUCH_VERSION_2    // ESP32 S2 and S3 have a function to check touch state but need to attach an interrupt to do so
           else touchAttachInterrupt(pin, touchButtonISR, touchThreshold << 4); // threshold on Touch V2 is much higher (1500 is a value given by Espressif example, I measured changes of over 5000)
