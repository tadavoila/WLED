--- conflicted
+++ resolved
@@ -33,19 +33,15 @@
           JsonObject root = jsonBuffer.as<JsonObject>();
           if (error || root.isNull()) return;
 
-<<<<<<< HEAD
           #ifdef WLED_DEBUG
             DEBUG_PRINTLN(F("Serialized WS:"));
             serializeJson(root,Serial);
             DEBUG_PRINTLN();
           #endif
-          if (root.containsKey("lv"))
-=======
           if (root["v"] && root.size() == 1) {
             //if the received value is just "{"v":true}", send only to this client
             verboseResponse = true;
           } else if (root.containsKey("lv"))
->>>>>>> 123bd0bb
           {
             wsLiveClientId = root["lv"] ? client->id() : 0;
           } else {
