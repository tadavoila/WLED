--- conflicted
+++ resolved
@@ -105,7 +105,6 @@
   _data = nullptr;
 }
 
-
 BusDigital::BusDigital(const BusConfig &bc, uint8_t nr, const ColorOrderMap &com)
 : Bus(bc.type, bc.start, bc.autoWhite, bc.count, bc.reversed, (bc.refreshReq || bc.type == TYPE_TM1814))
 , _skip(bc.skipAmount) //sacrificial pixels
@@ -114,54 +113,32 @@
 , _milliAmpsMax(bc.milliAmpsMax)
 , _colorOrderMap(com)
 {
-<<<<<<< HEAD
-  DEBUG_PRINTLN(F("Bus: Creating digital bus."));
-  if (!isDigital(bc.type) || !bc.count) { DEBUG_PRINTLN(F("Not digial or empty bus!")); return; }
-  if (!PinManager::allocatePin(bc.pins[0], true, PinOwner::BusDigital)) { DEBUG_PRINTLN(F("Pin 0 allocated!")); return; }
-=======
   DEBUGBUS_PRINTLN(F("Bus: Creating digital bus."));
   if (!isDigital(bc.type) || !bc.count) { DEBUGBUS_PRINTLN(F("Not digial or empty bus!")); return; }
   if (!PinManager::allocatePin(bc.pins[0], true, PinOwner::BusDigital)) { DEBUGBUS_PRINTLN(F("Pin 0 allocated!")); return; }
->>>>>>> d3954b94
   _frequencykHz = 0U;
   _pins[0] = bc.pins[0];
   if (is2Pin(bc.type)) {
     if (!PinManager::allocatePin(bc.pins[1], true, PinOwner::BusDigital)) {
       cleanup();
-<<<<<<< HEAD
-      DEBUG_PRINTLN(F("Pin 1 allocated!"));
-=======
       DEBUGBUS_PRINTLN(F("Pin 1 allocated!"));
->>>>>>> d3954b94
       return;
     }
     _pins[1] = bc.pins[1];
     _frequencykHz = bc.frequency ? bc.frequency : 2000U; // 2MHz clock if undefined
   }
   _iType = PolyBus::getI(bc.type, _pins, nr);
-<<<<<<< HEAD
-  if (_iType == I_NONE) { DEBUG_PRINTLN(F("Incorrect iType!")); return; }
-  _hasRgb = hasRGB(bc.type);
-  _hasWhite = hasWhite(bc.type);
-  _hasCCT = hasCCT(bc.type);
-  if (bc.doubleBuffer && !allocateData(bc.count * Bus::getNumberOfChannels(bc.type))) { DEBUG_PRINTLN(F("Buffer allocation failed!")); return; }
-=======
   if (_iType == I_NONE) { DEBUGBUS_PRINTLN(F("Incorrect iType!")); return; }
   _hasRgb = hasRGB(bc.type);
   _hasWhite = hasWhite(bc.type);
   _hasCCT = hasCCT(bc.type);
   if (bc.doubleBuffer && !allocateData(bc.count * Bus::getNumberOfChannels(bc.type))) { DEBUGBUS_PRINTLN(F("Buffer allocation failed!")); return; }
->>>>>>> d3954b94
   //_buffering = bc.doubleBuffer;
   uint16_t lenToCreate = bc.count;
   if (bc.type == TYPE_WS2812_1CH_X3) lenToCreate = NUM_ICS_WS2812_1CH_3X(bc.count); // only needs a third of "RGB" LEDs for NeoPixelBus
   _busPtr = PolyBus::create(_iType, _pins, lenToCreate + _skip, nr);
   _valid = (_busPtr != nullptr);
-<<<<<<< HEAD
-  DEBUG_PRINTF_P(PSTR("Bus: %successfully inited #%u (len:%u, type:%u (RGB:%d, W:%d, CCT:%d), pins:%u,%u [itype:%u] mA=%d/%d)\n"),
-=======
   DEBUGBUS_PRINTF_P(PSTR("Bus: %successfully inited #%u (len:%u, type:%u (RGB:%d, W:%d, CCT:%d), pins:%u,%u [itype:%u] mA=%d/%d)\n"),
->>>>>>> d3954b94
     _valid?"S":"Uns",
     (int)nr,
     (int)bc.count,
@@ -219,16 +196,6 @@
   }
 
   // powerSum has all the values of channels summed (max would be getLength()*765 as white is excluded) so convert to milliAmps
-<<<<<<< HEAD
-  _milliAmpsTotal = (busPowerSum * actualMilliampsPerLed * _bri) / (765*255);
-
-  uint8_t newBri = _bri;
-  if (_milliAmpsTotal > powerBudget) {
-    //scale brightness down to stay in current limit
-    unsigned scaleB = powerBudget * 255 / _milliAmpsTotal;
-    newBri = (_bri * scaleB) / 256 + 1;
-    _milliAmpsTotal = powerBudget;
-=======
   BusDigital::_milliAmpsTotal = (busPowerSum * actualMilliampsPerLed * _bri) / (765*255);
 
   uint8_t newBri = _bri;
@@ -237,7 +204,6 @@
     unsigned scaleB = powerBudget * 255 / BusDigital::_milliAmpsTotal;
     newBri = (_bri * scaleB) / 256 + 1;
     BusDigital::_milliAmpsTotal = powerBudget;
->>>>>>> d3954b94
     //_milliAmpsTotal = (busPowerSum * actualMilliampsPerLed * newBri) / (765*255);
   }
   return newBri;
@@ -274,11 +240,7 @@
         // TODO: there is an issue if CCT is calculated from RGB value (_cct==-1), we cannot do that with double buffer
         Bus::_cct = _data[offset+channels-1];
         Bus::calculateCCT(c, cctWW, cctCW);
-<<<<<<< HEAD
         if (_type == TYPE_WS2812_WWA) c = RGBW32(cctWW, cctCW, 0, W(c)); // may need swapping
-=======
-        if (_type == TYPE_WS2812_WWA) c = RGBW32(cctWW, cctCW, 0, W(c));
->>>>>>> d3954b94
       }
       unsigned pix = i;
       if (_reversed) pix = _len - pix -1;
@@ -364,11 +326,7 @@
       uint8_t cctWW = 0, cctCW = 0;
       Bus::calculateCCT(c, cctWW, cctCW);
       wwcw = (cctCW<<8) | cctWW;
-<<<<<<< HEAD
       if (_type == TYPE_WS2812_WWA) c = RGBW32(cctWW, cctCW, 0, W(c)); // may need swapping
-=======
-      if (_type == TYPE_WS2812_WWA) c = RGBW32(cctWW, cctCW, 0, W(c));
->>>>>>> d3954b94
     }
     PolyBus::setPixelColor(_busPtr, _iType, pix, c, co, wwcw);
   }
@@ -415,13 +373,8 @@
   return numPins;
 }
 
-<<<<<<< HEAD
-unsigned BusDigital::getBufferSize() const {
-  return isOk() ? PolyBus::getDataSize(_busPtr, _iType) : 0;
-=======
 unsigned BusDigital::getBusSize() const {
   return sizeof(BusDigital) + (isOk() ? PolyBus::getDataSize(_busPtr, _iType) + (_data ? _len * getNumberOfChannels() : 0) : 0);
->>>>>>> d3954b94
 }
 
 void BusDigital::setColorOrder(uint8_t colorOrder) {
@@ -467,11 +420,7 @@
   _iType = I_NONE;
   _valid = false;
   _busPtr = nullptr;
-<<<<<<< HEAD
-  if (_data != nullptr) freeData();
-=======
   freeData();
->>>>>>> d3954b94
   //PinManager::deallocateMultiplePins(_pins, 2, PinOwner::BusDigital);
   PinManager::deallocatePin(_pins[1], PinOwner::BusDigital);
   PinManager::deallocatePin(_pins[0], PinOwner::BusDigital);
@@ -826,11 +775,7 @@
 }
 
 void BusNetwork::cleanup() {
-<<<<<<< HEAD
-  DEBUG_PRINTLN(F("Virtual Cleanup."));
-=======
   DEBUGBUS_PRINTLN(F("Virtual Cleanup."));
->>>>>>> d3954b94
   _type = I_NONE;
   _valid = false;
   freeData();
@@ -838,27 +783,6 @@
 
 
 //utility to get the approx. memory usage of a given BusConfig
-<<<<<<< HEAD
-uint32_t BusManager::memUsage(const BusConfig &bc) {
-  if (Bus::isOnOff(bc.type) || Bus::isPWM(bc.type)) return OUTPUT_MAX_PINS;
-
-  unsigned len = bc.count + bc.skipAmount;
-  unsigned channels = Bus::getNumberOfChannels(bc.type);
-  unsigned multiplier = 1;
-  if (Bus::isDigital(bc.type)) { // digital types
-    if (Bus::is16bit(bc.type)) len *= 2; // 16-bit LEDs
-    #ifdef ESP8266
-      if (bc.pins[0] == 3) { //8266 DMA uses 5x the mem
-        multiplier = 5;
-      }
-    #else //ESP32 RMT uses double buffer, parallel I2S uses 8x buffer (3 times)
-      #ifndef CONFIG_IDF_TARGET_ESP32C3
-      multiplier = useParallelI2S ? 24 : 2;
-      #else
-      multiplier = 2;
-      #endif
-    #endif
-=======
 unsigned BusConfig::memUsage(unsigned nr) const {
   if (Bus::isVirtual(type)) {
     return sizeof(BusNetwork) + (count * Bus::getNumberOfChannels(type));
@@ -868,20 +792,9 @@
     return sizeof(BusOnOff);
   } else {
     return sizeof(BusPwm);
->>>>>>> d3954b94
-  }
-}
-
-<<<<<<< HEAD
-unsigned BusManager::getTotalBuffers() {
-  unsigned size = 0;
-  for (unsigned i=0; i<numBusses; i++) size += busses[i]->getBufferSize();
-  return size;
-}
-
-int BusManager::add(const BusConfig &bc) {
-  DEBUG_PRINTF_P(PSTR("Bus: Adding bus #%d (%d - %d >= %d)\n"), numBusses, getNumBusses(), getNumVirtualBusses(), WLED_MAX_BUSSES);
-=======
+  }
+}
+
 
 unsigned BusManager::memUsage() {
   // when ESP32, S2 & S3 use parallel I2S only the largest bus determines the total memory requirements for back buffers
@@ -913,7 +826,6 @@
 
 int BusManager::add(const BusConfig &bc) {
   DEBUGBUS_PRINTF_P(PSTR("Bus: Adding bus #%d (%d - %d >= %d)\n"), busses.size(), getNumBusses(), getNumVirtualBusses(), WLED_MAX_BUSSES);
->>>>>>> d3954b94
   if (getNumBusses() - getNumVirtualBusses() >= WLED_MAX_BUSSES) return -1;
   if (Bus::isVirtual(bc.type)) {
     busses.push_back(new BusNetwork(bc));
@@ -953,11 +865,7 @@
 }
 
 void BusManager::useParallelOutput() {
-<<<<<<< HEAD
-  DEBUG_PRINTLN(F("Bus: Enabling parallel I2S."));
-=======
   DEBUGBUS_PRINTLN(F("Bus: Enabling parallel I2S."));
->>>>>>> d3954b94
   PolyBus::setParallelI2S1Output();
 }
 
@@ -970,13 +878,8 @@
   DEBUGBUS_PRINTLN(F("Removing all."));
   //prevents crashes due to deleting busses while in use.
   while (!canAllShow()) yield();
-<<<<<<< HEAD
-  for (unsigned i = 0; i < numBusses; i++) delete busses[i];
-  numBusses = 0;
-=======
   for (auto &bus : busses) delete bus;
   busses.clear();
->>>>>>> d3954b94
   PolyBus::setParallelI2S1Output(false);
 }
 
