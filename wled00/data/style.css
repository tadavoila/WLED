body {
  font-family: Verdana, sans-serif;
  text-align: center;
  background: #222;
  color: #fff;
  line-height: 200%%; /* %% because of AsyncWebServer */
  margin: 0;
}
hr {
  border-color: #666;
}
button {
  background: #333;
  color: #fff;
  font-family: Verdana, sans-serif;
  border: 0.3ch solid #333;
	border-radius: 24px;
  display: inline-block;
  font-size: 20px;
  margin: 12px 8px 8px;
  padding: 8px 12px;
  min-width: 48px;
  cursor: pointer;
}
.toprow {
  top: 0;
  position: sticky;
  background-color:#222;
  z-index:1;
}
.helpB {
  text-align: left;
  position: absolute;
  width: 60px;
}
input {
  background: #333;
  color: #fff;
  font-family: Verdana, sans-serif;
  border: 0.5ch solid #333;
}
input[type="text"] {
  font-size: medium;
}
input[type="number"] {
  width: 4em;
<<<<<<< HEAD
  font-size: medium;
=======
>>>>>>> 20096089
  margin: 2px;
}
input[type="number"].xxl {
  width: 100px;
}
input[type="number"].big {
  width: 85px;
}
input[type="number"].med {
  width: 55px;
}
<<<<<<< HEAD
input[type="number"].sml {
  width: 40px;
}
select {
  margin: 2px;
  font-size: medium;
}
input[type="checkbox"] {
  /* Double-sized Checkboxes */
  -ms-transform: scale(2); /* IE */
  -moz-transform: scale(2); /* FF */
  -webkit-transform: scale(2); /* Safari and Chrome */
  -o-transform: scale(2); /* Opera */
  transform: scale(2);
=======
input[type="number"].small {
  width: 40px;
}
input[type="checkbox"] {
  transform: scale(1.5);
>>>>>>> 20096089
  margin-right: 10px;
}
select {
  background: #333;
  color: #fff;
  font-family: Verdana, sans-serif;
  border: 0.5ch solid #333;
}
td {
  padding: 2px;
}
.d5 {
  width: 4.5em !important;
}

#toast {
	opacity: 0;
	background-color: #444;
	border-radius: 5px;
	bottom: 64px;
	color: #fff;
	font-size: 17px;
	padding: 16px;
	pointer-events: none;
	position: fixed;
	text-align: center;
	z-index: 5;
	transform: translateX(-50%%); /* %% because of AsyncWebServer */
  max-width: 90%%; /* %% because of AsyncWebServer */
	left: 50%%; /* %% because of AsyncWebServer */
}

#toast.show {
	opacity: 1;
	background-color: #264;
	animation: fadein 0.5s, fadein 0.5s 2.5s reverse;
}

#toast.error {
	opacity: 1;
	background-color: #b21;
	animation: fadein 0.5s;
}<|MERGE_RESOLUTION|>--- conflicted
+++ resolved
@@ -44,10 +44,7 @@
 }
 input[type="number"] {
   width: 4em;
-<<<<<<< HEAD
   font-size: medium;
-=======
->>>>>>> 20096089
   margin: 2px;
 }
 input[type="number"].xxl {
@@ -59,7 +56,6 @@
 input[type="number"].med {
   width: 55px;
 }
-<<<<<<< HEAD
 input[type="number"].sml {
   width: 40px;
 }
@@ -68,19 +64,7 @@
   font-size: medium;
 }
 input[type="checkbox"] {
-  /* Double-sized Checkboxes */
-  -ms-transform: scale(2); /* IE */
-  -moz-transform: scale(2); /* FF */
-  -webkit-transform: scale(2); /* Safari and Chrome */
-  -o-transform: scale(2); /* Opera */
   transform: scale(2);
-=======
-input[type="number"].small {
-  width: 40px;
-}
-input[type="checkbox"] {
-  transform: scale(1.5);
->>>>>>> 20096089
   margin-right: 10px;
 }
 select {
