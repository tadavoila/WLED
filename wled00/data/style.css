--- conflicted
+++ resolved
@@ -61,12 +61,9 @@
 .hide {
   display: none;
 }
-<<<<<<< HEAD
-=======
 .err {
   color: #f00;
 }
->>>>>>> ba6e2f0a
 .warn {
   color: #fa0;
 }
