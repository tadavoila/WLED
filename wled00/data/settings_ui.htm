--- conflicted
+++ resolved
@@ -27,11 +27,8 @@
 			"segexp" : "Always expand first segment",
 			"css": "Enable custom CSS",
 			"hdays": "Enable custom Holidays list",
-<<<<<<< HEAD
-			"hdays": "Enable Pixel Magic Tool",
-=======
-			"fxdef": "Use effect default parameters"
->>>>>>> e3ee48b5
+			"fxdef": "Use effect default parameters",
+            "pxm": "Enable Pixel Magic Tool"
 		},
 		"theme":{
 			"alpha": {
