--- conflicted
+++ resolved
@@ -59,11 +59,7 @@
 		<div id="aOTA">Enable ArduinoOTA: <input type="checkbox" name="AO"></div>
 		Only allow update from same network/WiFi: <input type="checkbox" name="SU"><br>
 		<i class="warn">&#9888; If you are using multiple VLANs (i.e. IoT or guest network) either set PIN or disable this option.<br>
-<<<<<<< HEAD
-			Disabling this option will make your device less secure.</i><br>
-=======
 			Disabling this option will make your device less secure.</i><br></span>
->>>>>>> da7f1072
 		<hr id="backup">
 		<h3>Backup & Restore</h3>
 		<div class="warn">&#9888; Restoring presets/configuration will OVERWRITE your current presets/configuration.<br>
