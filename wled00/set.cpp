#include "wled.h"

/*
 * Receives client input
 */

//called upon POST settings form submit
void handleSettingsSet(AsyncWebServerRequest *request, byte subPage)
{
  if (subPage == SUBPAGE_PINREQ)
  {
    checkSettingsPIN(request->arg(F("PIN")).c_str());
    return;
  }

  //0: menu 1: wifi 2: leds 3: ui 4: sync 5: time 6: sec 7: DMX 8: usermods 9: N/A 10: 2D
  if (subPage < 1 || subPage > 10 || !correctPIN) return;

  //WIFI SETTINGS
  if (subPage == SUBPAGE_WIFI)
  {
    unsigned cnt = 0;
    for (size_t n = 0; n < WLED_MAX_WIFI_COUNT; n++) {
      char cs[4] = "CS"; cs[2] = 48+n; cs[3] = 0; //client SSID
      char pw[4] = "PW"; pw[2] = 48+n; pw[3] = 0; //client password
      char bs[4] = "BS"; bs[2] = 48+n; bs[3] = 0; //BSSID
      char ip[5] = "IP"; ip[2] = 48+n; ip[4] = 0; //IP address
      char gw[5] = "GW"; gw[2] = 48+n; gw[4] = 0; //GW address
      char sn[5] = "SN"; sn[2] = 48+n; sn[4] = 0; //subnet mask
      if (request->hasArg(cs)) {
        if (n >= multiWiFi.size()) multiWiFi.emplace_back(); // expand vector by one
        char oldSSID[33]; strcpy(oldSSID, multiWiFi[n].clientSSID);
        char oldPass[65]; strcpy(oldPass, multiWiFi[n].clientPass);

        strlcpy(multiWiFi[n].clientSSID, request->arg(cs).c_str(), 33);
        if (strlen(oldSSID) == 0 || !strncmp(multiWiFi[n].clientSSID, oldSSID, 32)) {
          forceReconnect = true;
        }
        if (!isAsterisksOnly(request->arg(pw).c_str(), 65)) {
          strlcpy(multiWiFi[n].clientPass, request->arg(pw).c_str(), 65);
          forceReconnect = true;
        }
        fillStr2MAC(multiWiFi[n].bssid, request->arg(bs).c_str());
        for (size_t i = 0; i < 4; i++) {
          ip[3] = 48+i;
          gw[3] = 48+i;
          sn[3] = 48+i;
          multiWiFi[n].staticIP[i] = request->arg(ip).toInt();
          multiWiFi[n].staticGW[i] = request->arg(gw).toInt();
          multiWiFi[n].staticSN[i] = request->arg(sn).toInt();
        }
        cnt++;
      }
    }
    // remove unused
    if (cnt < multiWiFi.size()) {
      cnt = multiWiFi.size() - cnt;
      while (cnt--) multiWiFi.pop_back();
      multiWiFi.shrink_to_fit(); // release memory
    }

    if (request->hasArg(F("D0"))) {
      dnsAddress = IPAddress(request->arg(F("D0")).toInt(),request->arg(F("D1")).toInt(),request->arg(F("D2")).toInt(),request->arg(F("D3")).toInt());
    }

    strlcpy(cmDNS, request->arg(F("CM")).c_str(), 33);

    apBehavior = request->arg(F("AB")).toInt();
    char oldSSID[33]; strcpy(oldSSID, apSSID);
    strlcpy(apSSID, request->arg(F("AS")).c_str(), 33);
    if (!strcmp(oldSSID, apSSID) && apActive) forceReconnect = true;
    apHide = request->hasArg(F("AH"));
    int passlen = request->arg(F("AP")).length();
    if (passlen == 0 || (passlen > 7 && !isAsterisksOnly(request->arg(F("AP")).c_str(), 65))) {
      strlcpy(apPass, request->arg(F("AP")).c_str(), 65);
      forceReconnect = true;
    }
    int t = request->arg(F("AC")).toInt();
    if (t != apChannel) forceReconnect = true;
    if (t > 0 && t < 14) apChannel = t;

    #ifdef ARDUINO_ARCH_ESP32
    int tx = request->arg(F("TX")).toInt();
    txPower = min(max(tx, (int)WIFI_POWER_2dBm), (int)WIFI_POWER_19_5dBm);
    #endif

    force802_3g = request->hasArg(F("FG"));
    noWifiSleep = request->hasArg(F("WS"));

    #ifndef WLED_DISABLE_ESPNOW
    bool oldESPNow = enableESPNow;
    enableESPNow = request->hasArg(F("RE"));
    if (oldESPNow != enableESPNow) forceReconnect = true;
    linked_remotes.clear();  // clear old remotes
    for (size_t n = 0; n < 10; n++) {
      char rm[4];
      snprintf(rm, sizeof(rm), "RM%d", n); // "RM0" to "RM9"
      if (request->hasArg(rm)) {
        const String& arg = request->arg(rm);
        if (arg.isEmpty()) continue;
        std::array<char, 13> mac{};
        strlcpy(mac.data(), request->arg(rm).c_str(), 13);
        strlwr(mac.data());
        if (mac[0] != '\0') {
          linked_remotes.emplace_back(mac);
        }
      }
    }
    #endif

    #if defined(ARDUINO_ARCH_ESP32) && defined(WLED_USE_ETHERNET)
    ethernetType = request->arg(F("ETH")).toInt();
    initEthernet();
    #endif
  }

  //LED SETTINGS
  if (subPage == SUBPAGE_LEDS)
  {
    int t = 0;

    if (rlyPin>=0 && PinManager::isPinAllocated(rlyPin, PinOwner::Relay)) {
       PinManager::deallocatePin(rlyPin, PinOwner::Relay);
    }
    #ifndef WLED_DISABLE_INFRARED
    if (irPin>=0 && PinManager::isPinAllocated(irPin, PinOwner::IR)) {
      deInitIR();
      PinManager::deallocatePin(irPin, PinOwner::IR);
    }
    #endif
    for (unsigned s=0; s<WLED_MAX_BUTTONS; s++) {
      if (btnPin[s]>=0 && PinManager::isPinAllocated(btnPin[s], PinOwner::Button)) {
        PinManager::deallocatePin(btnPin[s], PinOwner::Button);
        #ifdef SOC_TOUCH_VERSION_2 // ESP32 S2 and S3 have a function to check touch state, detach interrupt
        if (digitalPinToTouchChannel(btnPin[s]) >= 0) // if touch capable pin
          touchDetachInterrupt(btnPin[s]);            // if not assigned previously, this will do nothing
        #endif
      }
    }

    unsigned colorOrder, type, skip, awmode, channelSwap, maPerLed;
    unsigned length, start, maMax;
<<<<<<< HEAD
    uint8_t pins[OUTPUT_MAX_PINS] = {255, 255, 255, 255, 255};
=======
    uint8_t pins[5] = {255, 255, 255, 255, 255};
    String text;
>>>>>>> da7f1072

    // this will set global ABL max current used when per-port ABL is not used
    unsigned ablMilliampsMax = request->arg(F("MA")).toInt();
    BusManager::setMilliampsMax(ablMilliampsMax);

    strip.autoSegments = request->hasArg(F("MS"));
    strip.correctWB = request->hasArg(F("CCT"));
    strip.cctFromRgb = request->hasArg(F("CR"));
    cctICused = request->hasArg(F("IC"));
    uint8_t cctBlending = request->arg(F("CB")).toInt();
    Bus::setCCTBlend(cctBlending);
    Bus::setGlobalAWMode(request->arg(F("AW")).toInt());
    strip.setTargetFps(request->arg(F("FR")).toInt());
    #if defined(ARDUINO_ARCH_ESP32) && !defined(CONFIG_IDF_TARGET_ESP32C3)
    useParallelI2S = request->hasArg(F("PR"));
    #endif

    bool busesChanged = false;
    for (int s = 0; s < 36; s++) { // theoretical limit is 36 : "0123456789ABCDEFGHIJKLMNOPQRSTUVWXYZ"
      int offset = s < 10 ? '0' : 'A' - 10;
      char lp[4] = "L0"; lp[2] = offset+s; lp[3] = 0; //ascii 0-9 //strip data pin
      char lc[4] = "LC"; lc[2] = offset+s; lc[3] = 0; //strip length
      char co[4] = "CO"; co[2] = offset+s; co[3] = 0; //strip color order
      char lt[4] = "LT"; lt[2] = offset+s; lt[3] = 0; //strip type
      char ls[4] = "LS"; ls[2] = offset+s; ls[3] = 0; //strip start LED
      char cv[4] = "CV"; cv[2] = offset+s; cv[3] = 0; //strip reverse
      char sl[4] = "SL"; sl[2] = offset+s; sl[3] = 0; //skip first N LEDs
      char rf[4] = "RF"; rf[2] = offset+s; rf[3] = 0; //refresh required
      char aw[4] = "AW"; aw[2] = offset+s; aw[3] = 0; //auto white mode
      char wo[4] = "WO"; wo[2] = offset+s; wo[3] = 0; //channel swap
      char sp[4] = "SP"; sp[2] = offset+s; sp[3] = 0; //bus clock speed (DotStar & PWM)
      char la[4] = "LA"; la[2] = offset+s; la[3] = 0; //LED mA
      char ma[4] = "MA"; ma[2] = offset+s; ma[3] = 0; //max mA
      char hs[4] = "HS"; hs[2] = offset+s; hs[3] = 0; //hostname (for network types, custom text for others)
      if (!request->hasArg(lp)) {
        DEBUG_PRINTF_P(PSTR("# of buses: %d\n"), s+1);
        break;
      }
      for (int i = 0; i < 5; i++) {
        lp[1] = '0'+i;
        if (!request->hasArg(lp)) break;
        pins[i] = (request->arg(lp).length() > 0) ? request->arg(lp).toInt() : 255;
      }
      type = request->arg(lt).toInt();
      skip = request->arg(sl).toInt();
      colorOrder = request->arg(co).toInt();
      start = (request->hasArg(ls)) ? request->arg(ls).toInt() : t;
      if (request->hasArg(lc) && request->arg(lc).toInt() > 0) {
        t += length = request->arg(lc).toInt();
      } else {
        break;  // no parameter
      }
      awmode = request->arg(aw).toInt();
      uint16_t freq = request->arg(sp).toInt();
      if (Bus::isPWM(type)) {
        switch (freq) {
          case 0 : freq = WLED_PWM_FREQ/2;    break;
          case 1 : freq = WLED_PWM_FREQ*2/3;  break;
          default:
          case 2 : freq = WLED_PWM_FREQ;      break;
          case 3 : freq = WLED_PWM_FREQ*2;    break;
          case 4 : freq = WLED_PWM_FREQ*10/3; break; // uint16_t max (19531 * 3.333)
        }
      } else if (Bus::is2Pin(type)) {
        switch (freq) {
          default:
          case 0 : freq =  1000; break;
          case 1 : freq =  2000; break;
          case 2 : freq =  5000; break;
          case 3 : freq = 10000; break;
          case 4 : freq = 20000; break;
        }
      } else {
        freq = 0;
      }
      channelSwap = Bus::hasWhite(type) ? request->arg(wo).toInt() : 0;
      if (Bus::isOnOff(type) || Bus::isPWM(type) || Bus::isVirtual(type)) { // analog and virtual
        maPerLed = 0;
        maMax = 0;
      } else {
        maPerLed = request->arg(la).toInt();
        maMax = request->arg(ma).toInt() * request->hasArg(F("PPL")); // if PP-ABL is disabled maMax (per bus) must be 0
      }
      type |= request->hasArg(rf) << 7; // off refresh override
      text = request->arg(hs).substring(0,31);
      // actual finalization is done in WLED::loop() (removing old busses and adding new)
      // this may happen even before this loop is finished so we do "doInitBusses" after the loop
      busConfigs.emplace_back(type, pins, start, length, colorOrder | (channelSwap<<4), request->hasArg(cv), skip, awmode, freq, maPerLed, maMax, text);
      busesChanged = true;
    }
    //doInitBusses = busesChanged; // we will do that below to ensure all input data is processed

    // we will not bother with pre-allocating ColorOrderMappings vector
    BusManager::getColorOrderMap().reset();
    for (int s = 0; s < WLED_MAX_COLOR_ORDER_MAPPINGS; s++) {
      int offset = s < 10 ? '0' : 'A' - 10;
      char xs[4] = "XS"; xs[2] = offset+s; xs[3] = 0; //start LED
      char xc[4] = "XC"; xc[2] = offset+s; xc[3] = 0; //strip length
      char xo[4] = "XO"; xo[2] = offset+s; xo[3] = 0; //color order
      char xw[4] = "XW"; xw[2] = offset+s; xw[3] = 0; //W swap
      if (request->hasArg(xs)) {
        start = request->arg(xs).toInt();
        length = request->arg(xc).toInt();
        colorOrder = request->arg(xo).toInt() & 0x0F;
        colorOrder |= (request->arg(xw).toInt() & 0x0F) << 4; // add W swap information
        if (!BusManager::getColorOrderMap().add(start, length, colorOrder)) break;
      }
    }

    // update other pins
    #ifndef WLED_DISABLE_INFRARED
    int hw_ir_pin = request->arg(F("IR")).toInt();
    if (PinManager::allocatePin(hw_ir_pin,false, PinOwner::IR)) {
      irPin = hw_ir_pin;
    } else {
      irPin = -1;
    }
    irEnabled = request->arg(F("IT")).toInt();
    initIR();
    #endif
    irApplyToAllSelected = !request->hasArg(F("MSO"));

    int hw_rly_pin = request->arg(F("RL")).toInt();
    if (PinManager::allocatePin(hw_rly_pin,true, PinOwner::Relay)) {
      rlyPin = hw_rly_pin;
    } else {
      rlyPin = -1;
    }
    rlyMde = (bool)request->hasArg(F("RM"));
    rlyOpenDrain = (bool)request->hasArg(F("RO"));

    disablePullUp = (bool)request->hasArg(F("IP"));
    touchThreshold = request->arg(F("TT")).toInt();
    for (int i = 0; i < WLED_MAX_BUTTONS; i++) {
      int offset = i < 10 ? '0' : 'A' - 10;
      char bt[4] = "BT"; bt[2] = offset+i; bt[3] = 0; // button pin (use A,B,C,... if WLED_MAX_BUTTONS>10)
      char be[4] = "BE"; be[2] = offset+i; be[3] = 0; // button type (use A,B,C,... if WLED_MAX_BUTTONS>10)
      int hw_btn_pin = request->arg(bt).toInt();
      if (hw_btn_pin >= 0 && PinManager::allocatePin(hw_btn_pin,false,PinOwner::Button)) {
        btnPin[i] = hw_btn_pin;
        buttonType[i] = request->arg(be).toInt();
      #ifdef ARDUINO_ARCH_ESP32
        // ESP32 only: check that button pin is a valid gpio
        if ((buttonType[i] == BTN_TYPE_ANALOG) || (buttonType[i] == BTN_TYPE_ANALOG_INVERTED))
        {
          if (digitalPinToAnalogChannel(btnPin[i]) < 0) {
            // not an ADC analog pin
            DEBUG_PRINTF_P(PSTR("PIN ALLOC error: GPIO%d for analog button #%d is not an analog pin!\n"), btnPin[i], i);
            btnPin[i] = -1;
            PinManager::deallocatePin(hw_btn_pin,PinOwner::Button);
          } else {
            analogReadResolution(12); // see #4040
          }
        }
        else if ((buttonType[i] == BTN_TYPE_TOUCH || buttonType[i] == BTN_TYPE_TOUCH_SWITCH))
        {
          if (digitalPinToTouchChannel(btnPin[i]) < 0)
          {
            // not a touch pin
            DEBUG_PRINTF_P(PSTR("PIN ALLOC error: GPIO%d for touch button #%d is not an touch pin!\n"), btnPin[i], i);
            btnPin[i] = -1;
            PinManager::deallocatePin(hw_btn_pin,PinOwner::Button);
          }          
          #ifdef SOC_TOUCH_VERSION_2 // ESP32 S2 and S3 have a fucntion to check touch state but need to attach an interrupt to do so
          else                    
          {
            touchAttachInterrupt(btnPin[i], touchButtonISR, touchThreshold << 4); // threshold on Touch V2 is much higher (1500 is a value given by Espressif example, I measured changes of over 5000)
          }
          #endif          
        }
        else
      #endif
        {
          if (disablePullUp) {
            pinMode(btnPin[i], INPUT);
          } else {
            #ifdef ESP32
            pinMode(btnPin[i], buttonType[i]==BTN_TYPE_PUSH_ACT_HIGH ? INPUT_PULLDOWN : INPUT_PULLUP);
            #else
            pinMode(btnPin[i], INPUT_PULLUP);
            #endif
          }
        }
      } else {
        btnPin[i] = -1;
        buttonType[i] = BTN_TYPE_NONE;
      }
    }

    briS = request->arg(F("CA")).toInt();

    turnOnAtBoot = request->hasArg(F("BO"));
    t = request->arg(F("BP")).toInt();
    if (t <= 250) bootPreset = t;
    gammaCorrectBri = request->hasArg(F("GB"));
    gammaCorrectCol = request->hasArg(F("GC"));
    gammaCorrectVal = request->arg(F("GV")).toFloat();
    if (gammaCorrectVal <= 1.0f || gammaCorrectVal > 3) {
      gammaCorrectVal = 1.0f; // no gamma correction
      gammaCorrectBri = false;
      gammaCorrectCol = false;
    }
    NeoGammaWLEDMethod::calcGammaTable(gammaCorrectVal); // fill look-up tables

    t = request->arg(F("TD")).toInt();
    if (t >= 0) transitionDelayDefault = t;
    t = request->arg(F("TP")).toInt();
    randomPaletteChangeTime = MIN(255,MAX(1,t));
    useHarmonicRandomPalette = request->hasArg(F("TH"));

    nightlightTargetBri = request->arg(F("TB")).toInt();
    t = request->arg(F("TL")).toInt();
    if (t > 0) nightlightDelayMinsDefault = t;
    nightlightDelayMins = nightlightDelayMinsDefault;
    nightlightMode = request->arg(F("TW")).toInt();

    t = request->arg(F("PB")).toInt();
    if (t >= 0 && t < 4) paletteBlend = t;
    t = request->arg(F("BF")).toInt();
    if (t > 0) briMultiplier = t;

    doInitBusses = busesChanged;
  }

  //UI
  if (subPage == SUBPAGE_UI)
  {
    strlcpy(serverDescription, request->arg(F("DS")).c_str(), 33);
    //syncToggleReceive = request->hasArg(F("ST"));
    simplifiedUI = request->hasArg(F("SU"));
    DEBUG_PRINTLN(F("Enumerating ledmaps"));
    enumerateLedmaps();
    DEBUG_PRINTLN(F("Loading custom palettes"));
    loadCustomPalettes(); // (re)load all custom palettes
  }

  //SYNC
  if (subPage == SUBPAGE_SYNC)
  {
    int t = request->arg(F("UP")).toInt();
    if (t > 0) udpPort = t;
    t = request->arg(F("U2")).toInt();
    if (t > 0) udpPort2 = t;

    #ifndef WLED_DISABLE_ESPNOW
    useESPNowSync = request->hasArg(F("EN"));
    #endif

    syncGroups = request->arg(F("GS")).toInt();
    receiveGroups = request->arg(F("GR")).toInt();

    receiveNotificationBrightness = request->hasArg(F("RB"));
    receiveNotificationColor = request->hasArg(F("RC"));
    receiveNotificationEffects = request->hasArg(F("RX"));
    receiveNotificationPalette = request->hasArg(F("RP"));
    receiveSegmentOptions = request->hasArg(F("SO"));
    receiveSegmentBounds = request->hasArg(F("SG"));
    sendNotifications = request->hasArg(F("SS"));
    notifyDirect = request->hasArg(F("SD"));
    notifyButton = request->hasArg(F("SB"));
    notifyAlexa = request->hasArg(F("SA"));
    notifyHue = request->hasArg(F("SH"));

    t = request->arg(F("UR")).toInt();
    if ((t>=0) && (t<30)) udpNumRetries = t;


    nodeListEnabled = request->hasArg(F("NL"));
    if (!nodeListEnabled) Nodes.clear();
    nodeBroadcastEnabled = request->hasArg(F("NB"));

    receiveDirect = request->hasArg(F("RD")); // UDP realtime
    useMainSegmentOnly = request->hasArg(F("MO"));
    realtimeRespectLedMaps = request->hasArg(F("RLM"));
    e131SkipOutOfSequence = request->hasArg(F("ES"));
    e131Multicast = request->hasArg(F("EM"));
    t = request->arg(F("EP")).toInt();
    if (t > 0) e131Port = t;
    t = request->arg(F("EU")).toInt();
    if (t >= 0  && t <= 63999) e131Universe = t;
    t = request->arg(F("DA")).toInt();
    if (t >= 0  && t <= 510) DMXAddress = t;
    t = request->arg(F("XX")).toInt();
    if (t >= 0  && t <= 150) DMXSegmentSpacing = t;
    t = request->arg(F("PY")).toInt();
    if (t >= 0  && t <= 200) e131Priority = t;
    t = request->arg(F("DM")).toInt();
    if (t >= DMX_MODE_DISABLED && t <= DMX_MODE_PRESET) DMXMode = t;
    t = request->arg(F("ET")).toInt();
    if (t > 99  && t <= 65000) realtimeTimeoutMs = t;
    arlsForceMaxBri = request->hasArg(F("FB"));
    arlsDisableGammaCorrection = request->hasArg(F("RG"));
    t = request->arg(F("WO")).toInt();
    if (t >= -255  && t <= 255) arlsOffset = t;

#ifdef WLED_ENABLE_DMX_INPUT
    dmxInputTransmitPin = request->arg(F("IDMT")).toInt();
    dmxInputReceivePin = request->arg(F("IDMR")).toInt();
    dmxInputEnablePin = request->arg(F("IDME")).toInt();
    dmxInputPort = request->arg(F("IDMP")).toInt();
    if(dmxInputPort <= 0 || dmxInputPort > 2) dmxInputPort = 2;
#endif

    #ifndef WLED_DISABLE_ALEXA
    alexaEnabled = request->hasArg(F("AL"));
    strlcpy(alexaInvocationName, request->arg(F("AI")).c_str(), 33);
    t = request->arg(F("AP")).toInt();
    if (t >= 0 && t <= 9) alexaNumPresets = t;
    #endif

    #ifndef WLED_DISABLE_MQTT
    mqttEnabled = request->hasArg(F("MQ"));
    strlcpy(mqttServer, request->arg(F("MS")).c_str(), MQTT_MAX_SERVER_LEN+1);
    t = request->arg(F("MQPORT")).toInt();
    if (t > 0) mqttPort = t;
    strlcpy(mqttUser, request->arg(F("MQUSER")).c_str(), 41);
    if (!isAsterisksOnly(request->arg(F("MQPASS")).c_str(), 41)) strlcpy(mqttPass, request->arg(F("MQPASS")).c_str(), 65);
    strlcpy(mqttClientID, request->arg(F("MQCID")).c_str(), 41);
    strlcpy(mqttDeviceTopic, request->arg(F("MD")).c_str(), MQTT_MAX_TOPIC_LEN+1);
    strlcpy(mqttGroupTopic, request->arg(F("MG")).c_str(), MQTT_MAX_TOPIC_LEN+1);
    buttonPublishMqtt = request->hasArg(F("BM"));
    retainMqttMsg = request->hasArg(F("RT"));
    #endif

    #ifndef WLED_DISABLE_HUESYNC
    for (int i=0;i<4;i++){
      String a = "H"+String(i);
      hueIP[i] = request->arg(a).toInt();
    }

    t = request->arg(F("HL")).toInt();
    if (t > 0) huePollLightId = t;

    t = request->arg(F("HI")).toInt();
    if (t > 50) huePollIntervalMs = t;

    hueApplyOnOff = request->hasArg(F("HO"));
    hueApplyBri = request->hasArg(F("HB"));
    hueApplyColor = request->hasArg(F("HC"));
    huePollingEnabled = request->hasArg(F("HP"));
    hueStoreAllowed = true;
    reconnectHue();
    #endif

    t = request->arg(F("BD")).toInt();
    if (t >= 96 && t <= 15000) serialBaud = t;
    updateBaudRate(serialBaud *100);
  }

  //TIME
  if (subPage == SUBPAGE_TIME)
  {
    ntpEnabled = request->hasArg(F("NT"));
    strlcpy(ntpServerName, request->arg(F("NS")).c_str(), 33);
    useAMPM = !request->hasArg(F("CF"));
    currentTimezone = request->arg(F("TZ")).toInt();
    utcOffsetSecs = request->arg(F("UO")).toInt();

    //start ntp if not already connected
    if (ntpEnabled && WLED_CONNECTED && !ntpConnected) ntpConnected = ntpUdp.begin(ntpLocalPort);
    ntpLastSyncTime = NTP_NEVER; // force new NTP query

    longitude = request->arg(F("LN")).toFloat();
    latitude = request->arg(F("LT")).toFloat();
    // force a sunrise/sunset re-calculation
    calculateSunriseAndSunset();

    overlayCurrent = request->hasArg(F("OL")) ? 1 : 0;

    overlayMin = request->arg(F("O1")).toInt();
    overlayMax = request->arg(F("O2")).toInt();
    analogClock12pixel = request->arg(F("OM")).toInt();
    analogClock5MinuteMarks = request->hasArg(F("O5"));
    analogClockSecondsTrail = request->hasArg(F("OS"));
    analogClockSolidBlack = request->hasArg(F("OB"));

    countdownMode = request->hasArg(F("CE"));
    countdownYear = request->arg(F("CY")).toInt();
    countdownMonth = request->arg(F("CI")).toInt();
    countdownDay = request->arg(F("CD")).toInt();
    countdownHour = request->arg(F("CH")).toInt();
    countdownMin = request->arg(F("CM")).toInt();
    countdownSec = request->arg(F("CS")).toInt();
    setCountdown();

    macroAlexaOn = request->arg(F("A0")).toInt();
    macroAlexaOff = request->arg(F("A1")).toInt();
    macroCountdown = request->arg(F("MC")).toInt();
    macroNl = request->arg(F("MN")).toInt();
    for (unsigned i=0; i<WLED_MAX_BUTTONS; i++) {
      char mp[4] = "MP"; mp[2] = (i<10?48:55)+i; mp[3] = 0; // short
      char ml[4] = "ML"; ml[2] = (i<10?48:55)+i; ml[3] = 0; // long
      char md[4] = "MD"; md[2] = (i<10?48:55)+i; md[3] = 0; // double
      //if (!request->hasArg(mp)) break;
      macroButton[i] = request->arg(mp).toInt();      // these will default to 0 if not present
      macroLongPress[i] = request->arg(ml).toInt();
      macroDoublePress[i] = request->arg(md).toInt();
    }

    char k[3]; k[2] = 0;
    for (int i = 0; i<10; i++) {
      k[1] = i+48;//ascii 0,1,2,3,...
      k[0] = 'H'; //timer hours
      timerHours[i] = request->arg(k).toInt();
      k[0] = 'N'; //minutes
      timerMinutes[i] = request->arg(k).toInt();
      k[0] = 'T'; //macros
      timerMacro[i] = request->arg(k).toInt();
      k[0] = 'W'; //weekdays
      timerWeekday[i] = request->arg(k).toInt();
      if (i<8) {
        k[0] = 'M'; //start month
        timerMonth[i] = request->arg(k).toInt() & 0x0F;
        timerMonth[i] <<= 4;
        k[0] = 'P'; //end month
        timerMonth[i] += (request->arg(k).toInt() & 0x0F);
        k[0] = 'D'; //start day
        timerDay[i] = request->arg(k).toInt();
        k[0] = 'E'; //end day
        timerDayEnd[i] = request->arg(k).toInt();
      }
    }
  }

  //SECURITY
  if (subPage == SUBPAGE_SEC)
  {
    if (request->hasArg(F("RS"))) //complete factory reset
    {
      WLED_FS.format();
      #ifdef WLED_ADD_EEPROM_SUPPORT
      clearEEPROM();
      #endif
      serveMessage(request, 200, F("All Settings erased."), F("Connect to WLED-AP to setup again"),255);
      doReboot = true; // may reboot immediately on dual-core system (race condition) which is desireable in this case
    }

    if (request->hasArg(F("PIN"))) {
      const char *pin = request->arg(F("PIN")).c_str();
      unsigned pinLen = strlen(pin);
      if (pinLen == 4 || pinLen == 0) {
        unsigned numZeros = 0;
        for (unsigned i = 0; i < pinLen; i++) numZeros += (pin[i] == '0');
        if (numZeros < pinLen || pinLen == 0) { // ignore 0000 input (placeholder)
          strlcpy(settingsPIN, pin, 5);
        }
        settingsPIN[4] = 0;
      }
    }

    bool pwdCorrect = !otaLock; //always allow access if ota not locked
    if (request->hasArg(F("OP")))
    {
      if (otaLock && strcmp(otaPass,request->arg(F("OP")).c_str()) == 0)
      {
        // brute force protection: do not unlock even if correct if last save was less than 3 seconds ago
        if (millis() - lastEditTime > PIN_RETRY_COOLDOWN) pwdCorrect = true;
      }
      if (!otaLock && request->arg(F("OP")).length() > 0)
      {
        strlcpy(otaPass,request->arg(F("OP")).c_str(), 33); // set new OTA password
      }
    }

    if (pwdCorrect) //allow changes if correct pwd or no ota active
    {
      otaLock = request->hasArg(F("NO"));
      wifiLock = request->hasArg(F("OW"));
      #ifndef WLED_DISABLE_OTA
      aOtaEnabled = request->hasArg(F("AO"));
      #endif
      //createEditHandler(correctPIN && !otaLock);
      otaSameSubnet = request->hasArg(F("SU"));
    }
  }

  #ifdef WLED_ENABLE_DMX // include only if DMX is enabled
  if (subPage == SUBPAGE_DMX)
  {
    int t = request->arg(F("PU")).toInt();
    if (t >= 0  && t <= 63999) e131ProxyUniverse = t;

    t = request->arg(F("CN")).toInt();
    if (t>0 && t<16) {
      DMXChannels = t;
    }
    t = request->arg(F("CS")).toInt();
    if (t>0 && t<513) {
      DMXStart = t;
    }
    t = request->arg(F("CG")).toInt();
    if (t>0 && t<513) {
      DMXGap = t;
    }
    t = request->arg(F("SL")).toInt();
    if (t>=0 && t < MAX_LEDS) {
      DMXStartLED = t;
    }
    for (int i=0; i<15; i++) {
      String argname = "CH" + String((i+1));
      t = request->arg(argname).toInt();
      DMXFixtureMap[i] = t;
    }
  }
  #endif

  //USERMODS
  if (subPage == SUBPAGE_UM)
  {
    if (!requestJSONBufferLock(5)) {
      request->deferResponse();
      return;
    }

    // global I2C & SPI pins
    int8_t hw_sda_pin  = !request->arg(F("SDA")).length() ? -1 : (int)request->arg(F("SDA")).toInt();
    int8_t hw_scl_pin  = !request->arg(F("SCL")).length() ? -1 : (int)request->arg(F("SCL")).toInt();
    if (i2c_sda != hw_sda_pin || i2c_scl != hw_scl_pin) {
      // only if pins changed
      uint8_t old_i2c[2] = { static_cast<uint8_t>(i2c_scl), static_cast<uint8_t>(i2c_sda) };
      PinManager::deallocateMultiplePins(old_i2c, 2, PinOwner::HW_I2C); // just in case deallocation of old pins

      PinManagerPinType i2c[2] = { { hw_sda_pin, true }, { hw_scl_pin, true } };
      if (hw_sda_pin >= 0 && hw_scl_pin >= 0 && PinManager::allocateMultiplePins(i2c, 2, PinOwner::HW_I2C)) {
        i2c_sda = hw_sda_pin;
        i2c_scl = hw_scl_pin;
        // no bus re-initialisation as usermods do not get any notification
        //Wire.begin(i2c_sda, i2c_scl);
      } else {
        // there is no Wire.end()
        DEBUG_PRINTLN(F("Could not allocate I2C pins."));
        i2c_sda = -1;
        i2c_scl = -1;
      }
    }
    int8_t hw_mosi_pin = !request->arg(F("MOSI")).length() ? -1 : (int)request->arg(F("MOSI")).toInt();
    int8_t hw_miso_pin = !request->arg(F("MISO")).length() ? -1 : (int)request->arg(F("MISO")).toInt();
    int8_t hw_sclk_pin = !request->arg(F("SCLK")).length() ? -1 : (int)request->arg(F("SCLK")).toInt();
    #ifdef ESP8266
    // cannot change pins on ESP8266
    if (hw_mosi_pin >= 0 && hw_mosi_pin != HW_PIN_DATASPI)  hw_mosi_pin = HW_PIN_DATASPI;
    if (hw_miso_pin >= 0 && hw_miso_pin != HW_PIN_MISOSPI)  hw_mosi_pin = HW_PIN_MISOSPI;
    if (hw_sclk_pin >= 0 && hw_sclk_pin != HW_PIN_CLOCKSPI) hw_sclk_pin = HW_PIN_CLOCKSPI;
    #endif
    if (spi_mosi != hw_mosi_pin || spi_miso != hw_miso_pin || spi_sclk != hw_sclk_pin) {
      // only if pins changed
      uint8_t old_spi[3] = { static_cast<uint8_t>(spi_mosi), static_cast<uint8_t>(spi_miso), static_cast<uint8_t>(spi_sclk) };
      PinManager::deallocateMultiplePins(old_spi, 3, PinOwner::HW_SPI); // just in case deallocation of old pins
      PinManagerPinType spi[3] = { { hw_mosi_pin, true }, { hw_miso_pin, true }, { hw_sclk_pin, true } };
      if (hw_mosi_pin >= 0 && hw_sclk_pin >= 0 && PinManager::allocateMultiplePins(spi, 3, PinOwner::HW_SPI)) {
        spi_mosi = hw_mosi_pin;
        spi_miso = hw_miso_pin;
        spi_sclk = hw_sclk_pin;
        // no bus re-initialisation as usermods do not get any notification
        //SPI.end();
        #ifdef ESP32
        //SPI.begin(spi_sclk, spi_miso, spi_mosi);
        #else
        //SPI.begin();
        #endif
      } else {
        //SPI.end();
        DEBUG_PRINTLN(F("Could not allocate SPI pins."));
        spi_mosi = -1;
        spi_miso = -1;
        spi_sclk = -1;
      }
    }

    JsonObject um = pDoc->createNestedObject("um");

    size_t args = request->args();
    unsigned j=0;
    for (size_t i=0; i<args; i++) {
      String name = request->argName(i);
      String value = request->arg(i);

      // POST request parameters are combined as <usermodname>_<usermodparameter>
      int umNameEnd = name.indexOf(":");
      if (umNameEnd<1) continue;  // parameter does not contain ":" or on 1st place -> wrong

      JsonObject mod = um[name.substring(0,umNameEnd)]; // get a usermod JSON object
      if (mod.isNull()) {
        mod = um.createNestedObject(name.substring(0,umNameEnd)); // if it does not exist create it
      }
      DEBUG_PRINT(name.substring(0,umNameEnd));
      DEBUG_PRINT(":");
      name = name.substring(umNameEnd+1); // remove mod name from string

      // if the resulting name still contains ":" this means nested object
      JsonObject subObj;
      int umSubObj = name.indexOf(":");
      DEBUG_PRINTF_P(PSTR("(%d):"),umSubObj);
      if (umSubObj>0) {
        subObj = mod[name.substring(0,umSubObj)];
        if (subObj.isNull())
          subObj = mod.createNestedObject(name.substring(0,umSubObj));
        name = name.substring(umSubObj+1); // remove nested object name from string
      } else {
        subObj = mod;
      }
      DEBUG_PRINT(name);

      // check if parameters represent array
      if (name.endsWith("[]")) {
        name.replace("[]","");
        value.replace(",",".");      // just in case conversion
        if (!subObj[name].is<JsonArray>()) {
          JsonArray ar = subObj.createNestedArray(name);
          if (value.indexOf(".") >= 0) ar.add(value.toFloat());  // we do have a float
          else                         ar.add(value.toInt());    // we may have an int
          j=0;
        } else {
          if (value.indexOf(".") >= 0) subObj[name].add(value.toFloat());  // we do have a float
          else                         subObj[name].add(value.toInt());    // we may have an int
          j++;
        }
        DEBUG_PRINTF_P(PSTR("[%d] = %s\n"), j, value.c_str());
      } else {
        // we are using a hidden field with the same name as our parameter (!before the actual parameter!)
        // to describe the type of parameter (text,float,int), for boolean parameters the first field contains "off"
        // so checkboxes have one or two fields (first is always "false", existence of second depends on checkmark and may be "true")
        if (subObj[name].isNull()) {
          // the first occurrence of the field describes the parameter type (used in next loop)
          if (value == "false") subObj[name] = false; // checkboxes may have only one field
          else                  subObj[name] = value;
        } else {
          String type = subObj[name].as<String>();  // get previously stored value as a type
          if (subObj[name].is<bool>())   subObj[name] = true;   // checkbox/boolean
          else if (type == "number") {
            value.replace(",",".");      // just in case conversion
            if (value.indexOf(".") >= 0) subObj[name] = value.toFloat();  // we do have a float
            else                         subObj[name] = value.toInt();    // we may have an int
          } else if (type == "int")      subObj[name] = value.toInt();
          else                           subObj[name] = value;  // text fields
        }
        DEBUG_PRINTF_P(PSTR(" = %s\n"), value.c_str());
      }
    }
    UsermodManager::readFromConfig(um);  // force change of usermod parameters
    DEBUG_PRINTLN(F("Done re-init UsermodManager::"));
    releaseJSONBufferLock();
  }

  #ifndef WLED_DISABLE_2D
  //2D panels
  if (subPage == SUBPAGE_2D)
  {
    strip.isMatrix = request->arg(F("SOMP")).toInt();
    strip.panel.clear();
    if (strip.isMatrix) {
      unsigned panels = constrain(request->arg(F("MPC")).toInt(), 1, WLED_MAX_PANELS);
      strip.panel.reserve(panels); // pre-allocate memory
      for (unsigned i=0; i<panels; i++) {
        WS2812FX::Panel p;
        char pO[8] = { '\0' };
        snprintf_P(pO, 7, PSTR("P%d"), i);       // WLED_MAX_PANELS is less than 100 so pO will always only be 4 characters or less
        pO[7] = '\0';
        unsigned l = strlen(pO);
        // create P0B, P1B, ..., P63B, etc for other PxxX
        pO[l] = 'B'; if (!request->hasArg(pO)) break;
        pO[l] = 'B'; p.bottomStart = request->arg(pO).toInt();
        pO[l] = 'R'; p.rightStart  = request->arg(pO).toInt();
        pO[l] = 'V'; p.vertical    = request->arg(pO).toInt();
        pO[l] = 'S'; p.serpentine  = request->hasArg(pO);
        pO[l] = 'X'; p.xOffset     = request->arg(pO).toInt();
        pO[l] = 'Y'; p.yOffset     = request->arg(pO).toInt();
        pO[l] = 'W'; p.width       = request->arg(pO).toInt();
        pO[l] = 'H'; p.height      = request->arg(pO).toInt();
        strip.panel.push_back(p);
      }
    }
    strip.panel.shrink_to_fit();  // release unused memory
    strip.deserializeMap(); // (re)load default ledmap (will also setUpMatrix() if ledmap does not exist)
    strip.makeAutoSegments(true); // force re-creation of segments
  }
  #endif

  lastEditTime = millis();
  // do not save if factory reset or LED settings (which are saved after LED re-init)
  configNeedsWrite = subPage != SUBPAGE_LEDS && !(subPage == SUBPAGE_SEC && doReboot);
  if (subPage == SUBPAGE_UM) doReboot = request->hasArg(F("RBT")); // prevent race condition on dual core system (set reboot here, after configNeedsWrite has been set)
  #ifndef WLED_DISABLE_ALEXA
  if (subPage == SUBPAGE_SYNC) alexaInit();
  #endif
}


//HTTP API request parser
bool handleSet(AsyncWebServerRequest *request, const String& req, bool apply)
{
  if (!(req.indexOf("win") >= 0)) return false;

  int pos = 0;
  DEBUG_PRINTF_P(PSTR("API req: %s\n"), req.c_str());

  //segment select (sets main segment)
  pos = req.indexOf(F("SM="));
  if (pos > 0 && !realtimeMode) {
    strip.setMainSegmentId(getNumVal(req, pos));
  }

  byte selectedSeg = strip.getFirstSelectedSegId();

  bool singleSegment = false;

  pos = req.indexOf(F("SS="));
  if (pos > 0) {
    unsigned t = getNumVal(req, pos);
    if (t < strip.getSegmentsNum()) {
      selectedSeg = t;
      singleSegment = true;
    }
  }

  Segment& selseg = strip.getSegment(selectedSeg);
  pos = req.indexOf(F("SV=")); //segment selected
  if (pos > 0) {
    unsigned t = getNumVal(req, pos);
    if (t == 2) for (unsigned i = 0; i < strip.getSegmentsNum(); i++) strip.getSegment(i).selected = false; // unselect other segments
    selseg.selected = t;
  }

  // temporary values, write directly to segments, globals are updated by setValuesFromFirstSelectedSeg()
  uint32_t col0    = selseg.colors[0];
  uint32_t col1    = selseg.colors[1];
  uint32_t col2    = selseg.colors[2];
  byte colIn[4]    = {R(col0), G(col0), B(col0), W(col0)};
  byte colInSec[4] = {R(col1), G(col1), B(col1), W(col1)};
  byte effectIn    = selseg.mode;
  byte speedIn     = selseg.speed;
  byte intensityIn = selseg.intensity;
  byte paletteIn   = selseg.palette;
  byte custom1In   = selseg.custom1;
  byte custom2In   = selseg.custom2;
  byte custom3In   = selseg.custom3;
  byte check1In    = selseg.check1;
  byte check2In    = selseg.check2;
  byte check3In    = selseg.check3;
  uint16_t startI  = selseg.start;
  uint16_t stopI   = selseg.stop;
  uint16_t startY  = selseg.startY;
  uint16_t stopY   = selseg.stopY;
  uint8_t  grpI    = selseg.grouping;
  uint16_t spcI    = selseg.spacing;
  pos = req.indexOf(F("&S=")); //segment start
  if (pos > 0) {
    startI = std::abs(getNumVal(req, pos));
  }
  pos = req.indexOf(F("S2=")); //segment stop
  if (pos > 0) {
    stopI = std::abs(getNumVal(req, pos));
  }
  pos = req.indexOf(F("GP=")); //segment grouping
  if (pos > 0) {
    grpI = std::max(1,getNumVal(req, pos));
  }
  pos = req.indexOf(F("SP=")); //segment spacing
  if (pos > 0) {
    spcI = std::max(0,getNumVal(req, pos));
  }
  strip.suspend(); // must suspend strip operations before changing geometry
  selseg.setGeometry(startI, stopI, grpI, spcI, UINT16_MAX, startY, stopY, selseg.map1D2D);
  strip.resume();

  pos = req.indexOf(F("RV=")); //Segment reverse
  if (pos > 0) selseg.reverse = req.charAt(pos+3) != '0';

  pos = req.indexOf(F("MI=")); //Segment mirror
  if (pos > 0) selseg.mirror = req.charAt(pos+3) != '0';

  pos = req.indexOf(F("SB=")); //Segment brightness/opacity
  if (pos > 0) {
    byte segbri = getNumVal(req, pos);
    selseg.setOption(SEG_OPTION_ON, segbri); // use transition
    if (segbri) {
      selseg.setOpacity(segbri);
    }
  }

  pos = req.indexOf(F("SW=")); //segment power
  if (pos > 0) {
    switch (getNumVal(req, pos)) {
      case 0:  selseg.setOption(SEG_OPTION_ON, false);      break; // use transition
      case 1:  selseg.setOption(SEG_OPTION_ON, true);       break; // use transition
      default: selseg.setOption(SEG_OPTION_ON, !selseg.on); break; // use transition
    }
  }

  pos = req.indexOf(F("PS=")); //saves current in preset
  if (pos > 0) savePreset(getNumVal(req, pos));

  pos = req.indexOf(F("P1=")); //sets first preset for cycle
  if (pos > 0) presetCycMin = getNumVal(req, pos);

  pos = req.indexOf(F("P2=")); //sets last preset for cycle
  if (pos > 0) presetCycMax = getNumVal(req, pos);

  //apply preset
  if (updateVal(req.c_str(), "PL=", presetCycCurr, presetCycMin, presetCycMax)) {
    applyPreset(presetCycCurr);
  }

  pos = req.indexOf(F("NP")); //advances to next preset in a playlist
  if (pos > 0) doAdvancePlaylist = true;
  
  //set brightness
  updateVal(req.c_str(), "&A=", bri);

  bool col0Changed = false, col1Changed = false, col2Changed = false;
  //set colors
  col0Changed |= updateVal(req.c_str(), "&R=", colIn[0]);
  col0Changed |= updateVal(req.c_str(), "&G=", colIn[1]);
  col0Changed |= updateVal(req.c_str(), "&B=", colIn[2]);
  col0Changed |= updateVal(req.c_str(), "&W=", colIn[3]);

  col1Changed |= updateVal(req.c_str(), "R2=", colInSec[0]);
  col1Changed |= updateVal(req.c_str(), "G2=", colInSec[1]);
  col1Changed |= updateVal(req.c_str(), "B2=", colInSec[2]);
  col1Changed |= updateVal(req.c_str(), "W2=", colInSec[3]);

  #ifdef WLED_ENABLE_LOXONE
  //lox parser
  pos = req.indexOf(F("LX=")); // Lox primary color
  if (pos > 0) {
    int lxValue = getNumVal(req, pos);
    if (parseLx(lxValue, colIn)) {
      bri = 255;
      nightlightActive = false; //always disable nightlight when toggling
      col0Changed = true;
    }
  }
  pos = req.indexOf(F("LY=")); // Lox secondary color
  if (pos > 0) {
    int lxValue = getNumVal(req, pos);
    if(parseLx(lxValue, colInSec)) {
      bri = 255;
      nightlightActive = false; //always disable nightlight when toggling
      col1Changed = true;
    }
  }
  #endif

  //set hue
  pos = req.indexOf(F("HU="));
  if (pos > 0) {
    uint16_t temphue = getNumVal(req, pos);
    byte tempsat = 255;
    pos = req.indexOf(F("SA="));
    if (pos > 0) {
      tempsat = getNumVal(req, pos);
    }
    byte sec = req.indexOf(F("H2"));
    colorHStoRGB(temphue, tempsat, (sec>0) ? colInSec : colIn);
    col0Changed |= (!sec); col1Changed |= sec;
  }

  //set white spectrum (kelvin)
  pos = req.indexOf(F("&K="));
  if (pos > 0) {
    byte sec = req.indexOf(F("K2"));
    colorKtoRGB(getNumVal(req, pos), (sec>0) ? colInSec : colIn);
    col0Changed |= (!sec); col1Changed |= sec;
  }

  //set color from HEX or 32bit DEC
  pos = req.indexOf(F("CL="));
  if (pos > 0) {
    colorFromDecOrHexString(colIn, (char*)req.substring(pos + 3).c_str());
    col0Changed = true;
  }
  pos = req.indexOf(F("C2="));
  if (pos > 0) {
    colorFromDecOrHexString(colInSec, (char*)req.substring(pos + 3).c_str());
    col1Changed = true;
  }
  pos = req.indexOf(F("C3="));
  if (pos > 0) {
    byte tmpCol[4];
    colorFromDecOrHexString(tmpCol, (char*)req.substring(pos + 3).c_str());
    col2 = RGBW32(tmpCol[0], tmpCol[1], tmpCol[2], tmpCol[3]);
    selseg.setColor(2, col2); // defined above (SS= or main)
    col2Changed = true;
  }

  //set to random hue SR=0->1st SR=1->2nd
  pos = req.indexOf(F("SR"));
  if (pos > 0) {
    byte sec = getNumVal(req, pos);
    setRandomColor(sec? colInSec : colIn);
    col0Changed |= (!sec); col1Changed |= sec;
  }

  // apply colors to selected segment, and all selected segments if applicable
  if (col0Changed) {
    col0 = RGBW32(colIn[0], colIn[1], colIn[2], colIn[3]);
    selseg.setColor(0, col0);
  }

  if (col1Changed) {
    col1 = RGBW32(colInSec[0], colInSec[1], colInSec[2], colInSec[3]);
    selseg.setColor(1, col1);
  }

  //swap 2nd & 1st
  pos = req.indexOf(F("SC"));
  if (pos > 0) {
    std::swap(col0,col1);
    col0Changed = col1Changed = true;
  }

  bool fxModeChanged = false, speedChanged = false, intensityChanged = false, paletteChanged = false;
  bool custom1Changed = false, custom2Changed = false, custom3Changed = false, check1Changed = false, check2Changed = false, check3Changed = false;
  // set effect parameters
  if (updateVal(req.c_str(), "FX=", effectIn, 0, strip.getModeCount()-1)) {
    if (request != nullptr) unloadPlaylist(); // unload playlist if changing FX using web request
    fxModeChanged = true;
  }
  speedChanged     = updateVal(req.c_str(), "SX=", speedIn);
  intensityChanged = updateVal(req.c_str(), "IX=", intensityIn);
  paletteChanged   = updateVal(req.c_str(), "FP=", paletteIn, 0, getPaletteCount()-1);
  custom1Changed   = updateVal(req.c_str(), "X1=", custom1In);
  custom2Changed   = updateVal(req.c_str(), "X2=", custom2In);
  custom3Changed   = updateVal(req.c_str(), "X3=", custom3In);
  check1Changed    = updateVal(req.c_str(), "M1=", check1In);
  check2Changed    = updateVal(req.c_str(), "M2=", check2In);
  check3Changed    = updateVal(req.c_str(), "M3=", check3In);

  stateChanged |= (fxModeChanged || speedChanged || intensityChanged || paletteChanged || custom1Changed || custom2Changed || custom3Changed || check1Changed || check2Changed || check3Changed);

  // apply to main and all selected segments to prevent #1618.
  for (unsigned i = 0; i < strip.getSegmentsNum(); i++) {
    Segment& seg = strip.getSegment(i);
    if (i != selectedSeg && (singleSegment || !seg.isActive() || !seg.isSelected())) continue; // skip non main segments if not applying to all
    if (fxModeChanged)    seg.setMode(effectIn, req.indexOf(F("FXD="))>0);  // apply defaults if FXD= is specified
    if (speedChanged)     seg.speed     = speedIn;
    if (intensityChanged) seg.intensity = intensityIn;
    if (paletteChanged)   seg.setPalette(paletteIn);
    if (col0Changed)      seg.setColor(0, col0);
    if (col1Changed)      seg.setColor(1, col1);
    if (col2Changed)      seg.setColor(2, col2);
    if (custom1Changed)   seg.custom1   = custom1In;
    if (custom2Changed)   seg.custom2   = custom2In;
    if (custom3Changed)   seg.custom3   = custom3In;
    if (check1Changed)    seg.check1    = (bool)check1In;
    if (check2Changed)    seg.check2    = (bool)check2In;
    if (check3Changed)    seg.check3    = (bool)check3In;
  }

  //set advanced overlay
  pos = req.indexOf(F("OL="));
  if (pos > 0) {
    overlayCurrent = getNumVal(req, pos);
  }

  //apply macro (deprecated, added for compatibility with pre-0.11 automations)
  pos = req.indexOf(F("&M="));
  if (pos > 0) {
    applyPreset(getNumVal(req, pos) + 16);
  }

  //toggle send UDP direct notifications
  pos = req.indexOf(F("SN="));
  if (pos > 0) notifyDirect = (req.charAt(pos+3) != '0');

  //toggle receive UDP direct notifications
  pos = req.indexOf(F("RN="));
  if (pos > 0) receiveGroups = (req.charAt(pos+3) != '0') ? receiveGroups | 1 : receiveGroups & 0xFE;

  //receive live data via UDP/Hyperion
  pos = req.indexOf(F("RD="));
  if (pos > 0) receiveDirect = (req.charAt(pos+3) != '0');

  //main toggle on/off (parse before nightlight, #1214)
  pos = req.indexOf(F("&T="));
  if (pos > 0) {
    nightlightActive = false; //always disable nightlight when toggling
    switch (getNumVal(req, pos))
    {
      case 0: if (bri != 0){briLast = bri; bri = 0;} break; //off, only if it was previously on
      case 1: if (bri == 0) bri = briLast; break; //on, only if it was previously off
      default: toggleOnOff(); //toggle
    }
  }

  //toggle nightlight mode
  bool aNlDef = false;
  if (req.indexOf(F("&ND")) > 0) aNlDef = true;
  pos = req.indexOf(F("NL="));
  if (pos > 0)
  {
    if (req.charAt(pos+3) == '0')
    {
      nightlightActive = false;
    } else {
      nightlightActive = true;
      if (!aNlDef) nightlightDelayMins = getNumVal(req, pos);
      else         nightlightDelayMins = nightlightDelayMinsDefault;
      nightlightStartTime = millis();
    }
  } else if (aNlDef)
  {
    nightlightActive = true;
    nightlightDelayMins = nightlightDelayMinsDefault;
    nightlightStartTime = millis();
  }

  //set nightlight target brightness
  pos = req.indexOf(F("NT="));
  if (pos > 0) {
    nightlightTargetBri = getNumVal(req, pos);
    nightlightActiveOld = false; //re-init
  }

  //toggle nightlight fade
  pos = req.indexOf(F("NF="));
  if (pos > 0)
  {
    nightlightMode = getNumVal(req, pos);

    nightlightActiveOld = false; //re-init
  }
  if (nightlightMode > NL_MODE_SUN) nightlightMode = NL_MODE_SUN;

  pos = req.indexOf(F("TT="));
  if (pos > 0) transitionDelay = getNumVal(req, pos);
  strip.setTransition(transitionDelay);

  //set time (unix timestamp)
  pos = req.indexOf(F("ST="));
  if (pos > 0) {
    setTimeFromAPI(getNumVal(req, pos));
  }

  //set countdown goal (unix timestamp)
  pos = req.indexOf(F("CT="));
  if (pos > 0) {
    countdownTime = getNumVal(req, pos);
    if (countdownTime - toki.second() > 0) countdownOverTriggered = false;
  }

  pos = req.indexOf(F("LO="));
  if (pos > 0) {
    realtimeOverride = getNumVal(req, pos);
    if (realtimeOverride > 2) realtimeOverride = REALTIME_OVERRIDE_ALWAYS;
    if (realtimeMode && useMainSegmentOnly) {
      strip.getMainSegment().freeze = !realtimeOverride;
      realtimeOverride = REALTIME_OVERRIDE_NONE;  // ignore request for override if using main segment only
    }
  }

  pos = req.indexOf(F("RB"));
  if (pos > 0) doReboot = true;

  // clock mode, 0: normal, 1: countdown
  pos = req.indexOf(F("NM="));
  if (pos > 0) countdownMode = (req.charAt(pos+3) != '0');

  pos = req.indexOf(F("U0=")); //user var 0
  if (pos > 0) {
    userVar0 = getNumVal(req, pos);
  }

  pos = req.indexOf(F("U1=")); //user var 1
  if (pos > 0) {
    userVar1 = getNumVal(req, pos);
  }
  // you can add more if you need

  // global colPri[], effectCurrent, ... are updated in stateChanged()
  if (!apply) return true; // when called by JSON API, do not call colorUpdated() here

  pos = req.indexOf(F("&NN")); //do not send UDP notifications this time
  stateUpdated((pos > 0) ? CALL_MODE_NO_NOTIFY : CALL_MODE_DIRECT_CHANGE);

  // internal call, does not send XML response
  pos = req.indexOf(F("IN"));
  if ((request != nullptr) && (pos < 1)) {
    auto response = request->beginResponseStream("text/xml");
    XML_response(*response);
    request->send(response);
  }

  return true;
}<|MERGE_RESOLUTION|>--- conflicted
+++ resolved
@@ -140,12 +140,8 @@
 
     unsigned colorOrder, type, skip, awmode, channelSwap, maPerLed;
     unsigned length, start, maMax;
-<<<<<<< HEAD
     uint8_t pins[OUTPUT_MAX_PINS] = {255, 255, 255, 255, 255};
-=======
-    uint8_t pins[5] = {255, 255, 255, 255, 255};
     String text;
->>>>>>> da7f1072
 
     // this will set global ABL max current used when per-port ABL is not used
     unsigned ablMilliampsMax = request->arg(F("MA")).toInt();
