--- conflicted
+++ resolved
@@ -192,10 +192,6 @@
         maPerLed = request->arg(la).toInt();
         maMax = request->arg(ma).toInt(); // if ABL is disabled this will be 0
       }
-<<<<<<< HEAD
-      channelSwap = Bus::hasWhite(type) ? request->arg(wo).toInt() : 0;
-=======
->>>>>>> 49ceac1a
       type |= request->hasArg(rf) << 7; // off refresh override
       // actual finalization is done in WLED::loop() (removing old busses and adding new)
       // this may happen even before this loop is finished so we do "doInitBusses" after the loop
