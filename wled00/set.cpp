--- conflicted
+++ resolved
@@ -707,15 +707,7 @@
   }
 
   //set effect parameters
-<<<<<<< HEAD
-  if (updateVal(&req, "FX=", &effectCurrent, 0, strip.getModeCount()-1)) {
-    presetCyclingEnabled = false;
-    // it may be a good idea to also stop playlist if effect has changed
-    unloadPlaylist();
-  }
-=======
   if (updateVal(&req, "FX=", &effectCurrent, 0, strip.getModeCount()-1)) unloadPlaylist();
->>>>>>> 20096089
   updateVal(&req, "SX=", &effectSpeed);
   updateVal(&req, "IX=", &effectIntensity);
   updateVal(&req, "FP=", &effectPalette, 0, strip.getPaletteCount()-1);
