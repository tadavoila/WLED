/*
  WS2812FX.h - Library for WS2812 LED effects.
  Harm Aldick - 2016
  www.aldick.org
  LICENSE
  The MIT License (MIT)
  Copyright (c) 2016  Harm Aldick
  Permission is hereby granted, free of charge, to any person obtaining a copy
  of this software and associated documentation files (the "Software"), to deal
  in the Software without restriction, including without limitation the rights
  to use, copy, modify, merge, publish, distribute, sublicense, and/or sell
  copies of the Software, and to permit persons to whom the Software is
  furnished to do so, subject to the following conditions:
  The above copyright notice and this permission notice shall be included in
  all copies or substantial portions of the Software.
  THE SOFTWARE IS PROVIDED "AS IS", WITHOUT WARRANTY OF ANY KIND, EXPRESS OR
  IMPLIED, INCLUDING BUT NOT LIMITED TO THE WARRANTIES OF MERCHANTABILITY,
  FITNESS FOR A PARTICULAR PURPOSE AND NONINFRINGEMENT. IN NO EVENT SHALL THE
  AUTHORS OR COPYRIGHT HOLDERS BE LIABLE FOR ANY CLAIM, DAMAGES OR OTHER
  LIABILITY, WHETHER IN AN ACTION OF CONTRACT, TORT OR OTHERWISE, ARISING FROM,
  OUT OF OR IN CONNECTION WITH THE SOFTWARE OR THE USE OR OTHER DEALINGS IN
  THE SOFTWARE.

  Modified for WLED
*/

#ifndef WS2812FX_h
#define WS2812FX_h

#include "const.h"

#define FASTLED_INTERNAL //remove annoying pragma messages
#define USE_GET_MILLISECOND_TIMER
#include "FastLED.h"

#define DEFAULT_BRIGHTNESS (uint8_t)127
#define DEFAULT_MODE       (uint8_t)0
#define DEFAULT_SPEED      (uint8_t)128
#define DEFAULT_INTENSITY  (uint8_t)128
#define DEFAULT_COLOR      (uint32_t)0xFFAA00

#ifndef MIN
#define MIN(a,b) ((a)<(b)?(a):(b))
#endif
#ifndef MAX
#define MAX(a,b) ((a)>(b)?(a):(b))
#endif

/* Not used in all effects yet */
#define WLED_FPS         42
#define FRAMETIME        (1000/WLED_FPS)

/* each segment uses 52 bytes of SRAM memory, so if you're application fails because of
  insufficient memory, decreasing MAX_NUM_SEGMENTS may help */
#ifdef ESP8266
  #define MAX_NUM_SEGMENTS    16
  /* How many color transitions can run at once */
  #define MAX_NUM_TRANSITIONS  8
  /* How much data bytes all segments combined may allocate */
  #define MAX_SEGMENT_DATA  4096
#else
  #ifndef MAX_NUM_SEGMENTS
    #define MAX_NUM_SEGMENTS  32
  #endif
  #define MAX_NUM_TRANSITIONS 24
  #define MAX_SEGMENT_DATA  20480
#endif

/* How much data bytes each segment should max allocate to leave enough space for other segments,
  assuming each segment uses the same amount of data. 256 for ESP8266, 640 for ESP32. */
#define FAIR_DATA_PER_SEG (MAX_SEGMENT_DATA / MAX_NUM_SEGMENTS)

#define LED_SKIP_AMOUNT  1
#define MIN_SHOW_DELAY  15

#define NUM_COLORS       3 /* number of colors per segment */
#define SEGMENT          _segments[_segment_index]
#define SEGCOLOR(x)      _colors_t[x]
#define SEGENV           _segment_runtimes[_segment_index]
#define SEGLEN           _virtualSegmentLength
#define SEGACT           SEGMENT.stop
#define SPEED_FORMULA_L  5U + (50U*(255U - SEGMENT.speed))/SEGLEN
#define RESET_RUNTIME    memset(_segment_runtimes, 0, sizeof(_segment_runtimes))

// some common colors
#define RED        (uint32_t)0xFF0000
#define GREEN      (uint32_t)0x00FF00
#define BLUE       (uint32_t)0x0000FF
#define WHITE      (uint32_t)0xFFFFFF
#define BLACK      (uint32_t)0x000000
#define YELLOW     (uint32_t)0xFFFF00
#define CYAN       (uint32_t)0x00FFFF
#define MAGENTA    (uint32_t)0xFF00FF
#define PURPLE     (uint32_t)0x400080
#define ORANGE     (uint32_t)0xFF3000
#define PINK       (uint32_t)0xFF1493
#define ULTRAWHITE (uint32_t)0xFFFFFFFF

// options
// bit    7: segment is in transition mode
// bits 4-6: TBD
// bit    3: mirror effect within segment
// bit    2: segment is on
// bit    1: reverse segment
// bit    0: segment is selected
#define NO_OPTIONS   (uint8_t)0x00
#define TRANSITIONAL (uint8_t)0x80
#define MIRROR       (uint8_t)0x08
#define SEGMENT_ON   (uint8_t)0x04
#define REVERSE      (uint8_t)0x02
#define SELECTED     (uint8_t)0x01
#define IS_TRANSITIONAL ((SEGMENT.options & TRANSITIONAL) == TRANSITIONAL)
#define IS_MIRROR       ((SEGMENT.options & MIRROR      ) == MIRROR      )
#define IS_SEGMENT_ON   ((SEGMENT.options & SEGMENT_ON  ) == SEGMENT_ON  )
#define IS_REVERSE      ((SEGMENT.options & REVERSE     ) == REVERSE     )
#define IS_SELECTED     ((SEGMENT.options & SELECTED    ) == SELECTED    )

#define MODE_COUNT  118

#define FX_MODE_STATIC                   0
#define FX_MODE_BLINK                    1
#define FX_MODE_BREATH                   2
#define FX_MODE_COLOR_WIPE               3
#define FX_MODE_COLOR_WIPE_RANDOM        4
#define FX_MODE_RANDOM_COLOR             5
#define FX_MODE_COLOR_SWEEP              6
#define FX_MODE_DYNAMIC                  7
#define FX_MODE_RAINBOW                  8
#define FX_MODE_RAINBOW_CYCLE            9
#define FX_MODE_SCAN                    10
#define FX_MODE_DUAL_SCAN               11
#define FX_MODE_FADE                    12
#define FX_MODE_THEATER_CHASE           13
#define FX_MODE_THEATER_CHASE_RAINBOW   14
#define FX_MODE_RUNNING_LIGHTS          15
#define FX_MODE_SAW                     16
#define FX_MODE_TWINKLE                 17
#define FX_MODE_DISSOLVE                18
#define FX_MODE_DISSOLVE_RANDOM         19
#define FX_MODE_SPARKLE                 20
#define FX_MODE_FLASH_SPARKLE           21
#define FX_MODE_HYPER_SPARKLE           22
#define FX_MODE_STROBE                  23
#define FX_MODE_STROBE_RAINBOW          24
#define FX_MODE_MULTI_STROBE            25
#define FX_MODE_BLINK_RAINBOW           26
#define FX_MODE_ANDROID                 27
#define FX_MODE_CHASE_COLOR             28
#define FX_MODE_CHASE_RANDOM            29
#define FX_MODE_CHASE_RAINBOW           30
#define FX_MODE_CHASE_FLASH             31
#define FX_MODE_CHASE_FLASH_RANDOM      32
#define FX_MODE_CHASE_RAINBOW_WHITE     33
#define FX_MODE_COLORFUL                34
#define FX_MODE_TRAFFIC_LIGHT           35
#define FX_MODE_COLOR_SWEEP_RANDOM      36
#define FX_MODE_RUNNING_COLOR           37
#define FX_MODE_AURORA                  38
#define FX_MODE_RUNNING_RANDOM          39
#define FX_MODE_LARSON_SCANNER          40
#define FX_MODE_COMET                   41
#define FX_MODE_FIREWORKS               42
#define FX_MODE_RAIN                    43
#define FX_MODE_TETRIX                  44
#define FX_MODE_FIRE_FLICKER            45
#define FX_MODE_GRADIENT                46
#define FX_MODE_LOADING                 47
<<<<<<< HEAD
#define FX_MODE_POLICE                  48
=======
#define FX_MODE_POLICE                  48  // candidate for removal (after below three)
>>>>>>> f7404085
#define FX_MODE_POLICE_ALL              49  // candidate for removal
#define FX_MODE_TWO_DOTS                50
#define FX_MODE_TWO_AREAS               51  // candidate for removal
#define FX_MODE_RUNNING_DUAL            52
#define FX_MODE_HALLOWEEN               53  // candidate for removal
#define FX_MODE_TRICOLOR_CHASE          54
#define FX_MODE_TRICOLOR_WIPE           55
#define FX_MODE_TRICOLOR_FADE           56
#define FX_MODE_LIGHTNING               57
#define FX_MODE_ICU                     58
#define FX_MODE_MULTI_COMET             59
#define FX_MODE_DUAL_LARSON_SCANNER     60
#define FX_MODE_RANDOM_CHASE            61
#define FX_MODE_OSCILLATE               62
#define FX_MODE_PRIDE_2015              63
#define FX_MODE_JUGGLE                  64
#define FX_MODE_PALETTE                 65
#define FX_MODE_FIRE_2012               66
#define FX_MODE_COLORWAVES              67
#define FX_MODE_BPM                     68
#define FX_MODE_FILLNOISE8              69
#define FX_MODE_NOISE16_1               70
#define FX_MODE_NOISE16_2               71
#define FX_MODE_NOISE16_3               72
#define FX_MODE_NOISE16_4               73
#define FX_MODE_COLORTWINKLE            74
#define FX_MODE_LAKE                    75
#define FX_MODE_METEOR                  76
#define FX_MODE_METEOR_SMOOTH           77
#define FX_MODE_RAILWAY                 78
#define FX_MODE_RIPPLE                  79
#define FX_MODE_TWINKLEFOX              80
#define FX_MODE_TWINKLECAT              81
#define FX_MODE_HALLOWEEN_EYES          82
#define FX_MODE_STATIC_PATTERN          83
#define FX_MODE_TRI_STATIC_PATTERN      84
#define FX_MODE_SPOTS                   85
#define FX_MODE_SPOTS_FADE              86
#define FX_MODE_GLITTER                 87
#define FX_MODE_CANDLE                  88
#define FX_MODE_STARBURST               89
#define FX_MODE_EXPLODING_FIREWORKS     90
#define FX_MODE_BOUNCINGBALLS           91
#define FX_MODE_SINELON                 92
#define FX_MODE_SINELON_DUAL            93
#define FX_MODE_SINELON_RAINBOW         94
#define FX_MODE_POPCORN                 95
#define FX_MODE_DRIP                    96
#define FX_MODE_PLASMA                  97
#define FX_MODE_PERCENT                 98
#define FX_MODE_RIPPLE_RAINBOW          99
#define FX_MODE_HEARTBEAT              100
#define FX_MODE_PACIFICA               101
#define FX_MODE_CANDLE_MULTI           102
#define FX_MODE_SOLID_GLITTER          103
#define FX_MODE_SUNRISE                104
#define FX_MODE_PHASED                 105
#define FX_MODE_TWINKLEUP              106
#define FX_MODE_NOISEPAL               107
#define FX_MODE_SINEWAVE               108
#define FX_MODE_PHASEDNOISE            109
#define FX_MODE_FLOW                   110
#define FX_MODE_CHUNCHUN               111
#define FX_MODE_DANCING_SHADOWS        112
#define FX_MODE_WASHING_MACHINE        113
#define FX_MODE_CANDY_CANE             114  // candidate for removal
#define FX_MODE_BLENDS                 115
#define FX_MODE_TV_SIMULATOR           116
#define FX_MODE_DYNAMIC_SMOOTH         117


class WS2812FX {
  typedef uint16_t (WS2812FX::*mode_ptr)(void);

  // pre show callback
  typedef void (*show_callback) (void);

  static WS2812FX* instance;
  
  // segment parameters
  public:
<<<<<<< HEAD
    typedef struct Segment { // 30 (33 in memory?) bytes
=======
    typedef struct Segment { // 30 (32 in memory) bytes
>>>>>>> f7404085
      uint16_t start;
      uint16_t stop; //segment invalid if stop == 0
      uint16_t offset;
      uint8_t  speed;
      uint8_t  intensity;
      uint8_t  palette;
      uint8_t  mode;
      uint8_t  options; //bit pattern: msb first: transitional needspixelstate tbd tbd (paused) on reverse selected
      uint8_t  grouping, spacing;
      uint8_t  opacity;
      uint32_t colors[NUM_COLORS];
<<<<<<< HEAD
      uint8_t cct; //0==2000K, 255==10160K
=======
      uint8_t  cct; //0==1900K, 255==10091K
>>>>>>> f7404085
      char *name;
      bool setColor(uint8_t slot, uint32_t c, uint8_t segn) { //returns true if changed
        if (slot >= NUM_COLORS || segn >= MAX_NUM_SEGMENTS) return false;
        if (c == colors[slot]) return false;
        uint8_t b = (slot == 1) ? cct : opacity;
        ColorTransition::startTransition(b, colors[slot], instance->_transitionDur, segn, slot);
        colors[slot] = c; return true;
      }
      void setCCT(uint16_t k, uint8_t segn) {
        if (segn >= MAX_NUM_SEGMENTS) return;
        if (k > 255) { //kelvin value, convert to 0-255
          if (k < 1900)  k = 1900;
          if (k > 10091) k = 10091;
          k = (k - 1900) >> 5;
        }
        if (cct == k) return;
        ColorTransition::startTransition(cct, colors[1], instance->_transitionDur, segn, 1);
        cct = k;
      }
      void setOpacity(uint8_t o, uint8_t segn) {
        if (segn >= MAX_NUM_SEGMENTS) return;
        if (opacity == o) return;
        ColorTransition::startTransition(opacity, colors[0], instance->_transitionDur, segn, 0);
        opacity = o;
      }
      void setOption(uint8_t n, bool val, uint8_t segn = 255)
      {
        bool prevOn = false;
        if (n == SEG_OPTION_ON) {
          prevOn = getOption(SEG_OPTION_ON);
          if (!val && prevOn) { //fade off
            ColorTransition::startTransition(opacity, colors[0], instance->_transitionDur, segn, 0);
          }
        }

        if (val) {
          options |= 0x01 << n;
        } else
        {
          options &= ~(0x01 << n);
        }

        if (n == SEG_OPTION_ON && val && !prevOn) { //fade on
          ColorTransition::startTransition(0, colors[0], instance->_transitionDur, segn, 0);
        }
      }
      bool getOption(uint8_t n)
      {
        return ((options >> n) & 0x01);
      }
      inline bool isSelected()
      {
        return getOption(0);
      }
      inline bool isActive()
      {
        return stop > start;
      }
      inline uint16_t length()
      {
        return stop - start;
      }
      inline uint16_t groupLength()
      {
        return grouping + spacing;
      }
      uint16_t virtualLength()
      {
        uint16_t groupLen = groupLength();
        uint16_t vLength = (length() + groupLen - 1) / groupLen;
        if (options & MIRROR)
          vLength = (vLength + 1) /2;  // divide by 2 if mirror, leave at least a single LED
        return vLength;
      }
      uint8_t differs(Segment& b) {
        uint8_t d = 0;
        if (start != b.start)         d |= SEG_DIFFERS_BOUNDS;
        if (stop != b.stop)           d |= SEG_DIFFERS_BOUNDS;
        if (offset != b.offset)       d |= SEG_DIFFERS_GSO;
        if (grouping != b.grouping)   d |= SEG_DIFFERS_GSO;
        if (spacing != b.spacing)     d |= SEG_DIFFERS_GSO;
        if (opacity != b.opacity)     d |= SEG_DIFFERS_BRI;
        if (mode != b.mode)           d |= SEG_DIFFERS_FX;
        if (speed != b.speed)         d |= SEG_DIFFERS_FX;
        if (intensity != b.intensity) d |= SEG_DIFFERS_FX;
        if (palette != b.palette)     d |= SEG_DIFFERS_FX;

        if ((options & 0b00101111) != (b.options & 0b00101111)) d |= SEG_DIFFERS_OPT;
        for (uint8_t i = 0; i < NUM_COLORS; i++)
        {
          if (colors[i] != b.colors[i]) d |= SEG_DIFFERS_COL;
        }

        return d;
      }
    } segment;

  // segment runtime parameters
    typedef struct Segment_runtime { // 28 bytes
      unsigned long next_time;  // millis() of next update
      uint32_t step;  // custom "step" var
      uint32_t call;  // call counter
      uint16_t aux0;  // custom var
      uint16_t aux1;  // custom var
      byte* data = nullptr;
      bool allocateData(uint16_t len){
        if (data && _dataLen == len) return true; //already allocated
        deallocateData();
        if (WS2812FX::instance->_usedSegmentData + len > MAX_SEGMENT_DATA) return false; //not enough memory
        // if possible use SPI RAM on ESP32
        #if defined(ARDUINO_ARCH_ESP32) && defined(WLED_USE_PSRAM)
        if (psramFound())
          data = (byte*) ps_malloc(len);
        else
        #endif
          data = (byte*) malloc(len);
        if (!data) return false; //allocation failed
        WS2812FX::instance->_usedSegmentData += len;
        _dataLen = len;
        memset(data, 0, len);
        return true;
      }
      void deallocateData(){
        free(data);
        data = nullptr;
        WS2812FX::instance->_usedSegmentData -= _dataLen;
        _dataLen = 0;
      }

      /** 
       * If reset of this segment was request, clears runtime
       * settings of this segment.
       * Must not be called while an effect mode function is running
       * because it could access the data buffer and this method 
       * may free that data buffer.
       */
      void resetIfRequired() {
        if (_requiresReset) {
          next_time = 0; step = 0; call = 0; aux0 = 0; aux1 = 0; 
          deallocateData();
          _requiresReset = false;
        }
      }

      /** 
       * Flags that before the next effect is calculated,
       * the internal segment state should be reset. 
       * Call resetIfRequired before calling the next effect function.
       */
      inline void reset() { _requiresReset = true; }
      private:
        uint16_t _dataLen = 0;
        bool _requiresReset = false;
    } segment_runtime;

    typedef struct ColorTransition { // 12 bytes
      uint32_t colorOld = 0;
      uint32_t transitionStart;
      uint16_t transitionDur;
      uint8_t segment = 0xFF; //lower 6 bits: the segment this transition is for (255 indicates transition not in use/available) upper 2 bits: color channel
      uint8_t briOld = 0;
      static void startTransition(uint8_t oldBri, uint32_t oldCol, uint16_t dur, uint8_t segn, uint8_t slot) {
        if (segn >= MAX_NUM_SEGMENTS || slot >= NUM_COLORS || dur == 0) return;
        if (instance->_brightness == 0) return; //do not need transitions if master bri is off
        if (!instance->_segments[segn].getOption(SEG_OPTION_ON)) return; //not if segment is off either
        uint8_t tIndex = 0xFF; //none found
        uint16_t tProgression = 0;
        uint8_t s = segn + (slot << 6); //merge slot and segment into one byte

        for (uint8_t i = 0; i < MAX_NUM_TRANSITIONS; i++) {
          uint8_t tSeg = instance->transitions[i].segment;
          //see if this segment + color already has a running transition
          if (tSeg == s) {
            tIndex = i; break;
          }
          if (tSeg == 0xFF) { //free transition
            tIndex = i; tProgression = 0xFFFF;
          }
        }

        if (tIndex == 0xFF) { //no slot found yet
          for (uint8_t i = 0; i < MAX_NUM_TRANSITIONS; i++) {
            //find most progressed transition to overwrite
            uint16_t prog = instance->transitions[i].progress();
            if (prog > tProgression) {
              tIndex = i; tProgression = prog;
            }
          }
        }

        ColorTransition& t = instance->transitions[tIndex];
        if (t.segment == s) //this is an active transition on the same segment+color
        {
          bool wasTurningOff = (oldBri == 0);
          t.briOld = t.currentBri(wasTurningOff, slot);
          t.colorOld = t.currentColor(oldCol);
        } else {
          t.briOld = oldBri;
          t.colorOld = oldCol;
          uint8_t prevSeg = t.segment & 0x3F;
          if (prevSeg < MAX_NUM_SEGMENTS) instance->_segments[prevSeg].setOption(SEG_OPTION_TRANSITIONAL, false);
        }
        t.transitionDur = dur;
        t.transitionStart = millis();
        t.segment = s;
        instance->_segments[segn].setOption(SEG_OPTION_TRANSITIONAL, true);
        //refresh immediately, required for Solid mode
        if (instance->_segment_runtimes[segn].next_time > t.transitionStart + 22) instance->_segment_runtimes[segn].next_time = t.transitionStart;
      }
      uint16_t progress(bool allowEnd = false) { //transition progression between 0-65535
        uint32_t timeNow = millis();
        if (timeNow - transitionStart > transitionDur) {
          if (allowEnd) {
            uint8_t segn = segment & 0x3F;
            if (segn < MAX_NUM_SEGMENTS) instance->_segments[segn].setOption(SEG_OPTION_TRANSITIONAL, false);
            segment = 0xFF;
          }
          return 0xFFFF;
        }
        uint32_t elapsed = timeNow - transitionStart;
        uint32_t prog = elapsed * 0xFFFF / transitionDur;
        return (prog > 0xFFFF) ? 0xFFFF : prog;
      }
      uint32_t currentColor(uint32_t colorNew) {
        return instance->color_blend(colorOld, colorNew, progress(true), true);
      }
      uint8_t currentBri(bool turningOff = false, uint8_t slot = 0) {
        uint8_t segn = segment & 0x3F;
        if (segn >= MAX_NUM_SEGMENTS) return 0;
        uint8_t briNew = instance->_segments[segn].opacity;
        if (slot == 0) {
          if (!instance->_segments[segn].getOption(SEG_OPTION_ON) || turningOff) briNew = 0;
        } else { //transition slot 1 brightness for CCT transition
          briNew = instance->_segments[segn].cct;
        }
        uint32_t prog = progress() + 1;
        return ((briNew * prog) + (briOld * (0x10000 - prog))) >> 16;
      }
    } color_transition;

    WS2812FX() {
      WS2812FX::instance = this;
      //assign each member of the _mode[] array to its respective function reference 
      _mode[FX_MODE_STATIC]                  = &WS2812FX::mode_static;
      _mode[FX_MODE_BLINK]                   = &WS2812FX::mode_blink;
      _mode[FX_MODE_COLOR_WIPE]              = &WS2812FX::mode_color_wipe;
      _mode[FX_MODE_COLOR_WIPE_RANDOM]       = &WS2812FX::mode_color_wipe_random;
      _mode[FX_MODE_RANDOM_COLOR]            = &WS2812FX::mode_random_color;
      _mode[FX_MODE_COLOR_SWEEP]             = &WS2812FX::mode_color_sweep;
      _mode[FX_MODE_DYNAMIC]                 = &WS2812FX::mode_dynamic;
      _mode[FX_MODE_RAINBOW]                 = &WS2812FX::mode_rainbow;
      _mode[FX_MODE_RAINBOW_CYCLE]           = &WS2812FX::mode_rainbow_cycle;
      _mode[FX_MODE_SCAN]                    = &WS2812FX::mode_scan;
      _mode[FX_MODE_DUAL_SCAN]               = &WS2812FX::mode_dual_scan;
      _mode[FX_MODE_FADE]                    = &WS2812FX::mode_fade;
      _mode[FX_MODE_THEATER_CHASE]           = &WS2812FX::mode_theater_chase;
      _mode[FX_MODE_THEATER_CHASE_RAINBOW]   = &WS2812FX::mode_theater_chase_rainbow;
      _mode[FX_MODE_SAW]                     = &WS2812FX::mode_saw;
      _mode[FX_MODE_TWINKLE]                 = &WS2812FX::mode_twinkle;
      _mode[FX_MODE_DISSOLVE]                = &WS2812FX::mode_dissolve;
      _mode[FX_MODE_DISSOLVE_RANDOM]         = &WS2812FX::mode_dissolve_random;
      _mode[FX_MODE_SPARKLE]                 = &WS2812FX::mode_sparkle;
      _mode[FX_MODE_FLASH_SPARKLE]           = &WS2812FX::mode_flash_sparkle;
      _mode[FX_MODE_HYPER_SPARKLE]           = &WS2812FX::mode_hyper_sparkle;
      _mode[FX_MODE_STROBE]                  = &WS2812FX::mode_strobe;
      _mode[FX_MODE_STROBE_RAINBOW]          = &WS2812FX::mode_strobe_rainbow;
      _mode[FX_MODE_MULTI_STROBE]            = &WS2812FX::mode_multi_strobe;
      _mode[FX_MODE_BLINK_RAINBOW]           = &WS2812FX::mode_blink_rainbow;
      _mode[FX_MODE_ANDROID]                 = &WS2812FX::mode_android;
      _mode[FX_MODE_CHASE_COLOR]             = &WS2812FX::mode_chase_color;
      _mode[FX_MODE_CHASE_RANDOM]            = &WS2812FX::mode_chase_random;
      _mode[FX_MODE_CHASE_RAINBOW]           = &WS2812FX::mode_chase_rainbow;
      _mode[FX_MODE_CHASE_FLASH]             = &WS2812FX::mode_chase_flash;
      _mode[FX_MODE_CHASE_FLASH_RANDOM]      = &WS2812FX::mode_chase_flash_random;
      _mode[FX_MODE_CHASE_RAINBOW_WHITE]     = &WS2812FX::mode_chase_rainbow_white;
      _mode[FX_MODE_COLORFUL]                = &WS2812FX::mode_colorful;
      _mode[FX_MODE_TRAFFIC_LIGHT]           = &WS2812FX::mode_traffic_light;
      _mode[FX_MODE_COLOR_SWEEP_RANDOM]      = &WS2812FX::mode_color_sweep_random;
      _mode[FX_MODE_RUNNING_COLOR]           = &WS2812FX::mode_running_color;
      _mode[FX_MODE_AURORA]                  = &WS2812FX::mode_aurora;
      _mode[FX_MODE_RUNNING_RANDOM]          = &WS2812FX::mode_running_random;
      _mode[FX_MODE_LARSON_SCANNER]          = &WS2812FX::mode_larson_scanner;
      _mode[FX_MODE_COMET]                   = &WS2812FX::mode_comet;
      _mode[FX_MODE_FIREWORKS]               = &WS2812FX::mode_fireworks;
      _mode[FX_MODE_RAIN]                    = &WS2812FX::mode_rain;
      _mode[FX_MODE_TETRIX]                  = &WS2812FX::mode_tetrix;
      _mode[FX_MODE_FIRE_FLICKER]            = &WS2812FX::mode_fire_flicker;
      _mode[FX_MODE_GRADIENT]                = &WS2812FX::mode_gradient;
      _mode[FX_MODE_LOADING]                 = &WS2812FX::mode_loading;
      _mode[FX_MODE_POLICE]                  = &WS2812FX::mode_police;
      _mode[FX_MODE_POLICE_ALL]              = &WS2812FX::mode_police_all;
      _mode[FX_MODE_TWO_DOTS]                = &WS2812FX::mode_two_dots;
      _mode[FX_MODE_TWO_AREAS]               = &WS2812FX::mode_two_areas;
      _mode[FX_MODE_RUNNING_DUAL]            = &WS2812FX::mode_running_dual;
      _mode[FX_MODE_HALLOWEEN]               = &WS2812FX::mode_halloween;
      _mode[FX_MODE_TRICOLOR_CHASE]          = &WS2812FX::mode_tricolor_chase;
      _mode[FX_MODE_TRICOLOR_WIPE]           = &WS2812FX::mode_tricolor_wipe;
      _mode[FX_MODE_TRICOLOR_FADE]           = &WS2812FX::mode_tricolor_fade;
      _mode[FX_MODE_BREATH]                  = &WS2812FX::mode_breath;
      _mode[FX_MODE_RUNNING_LIGHTS]          = &WS2812FX::mode_running_lights;
      _mode[FX_MODE_LIGHTNING]               = &WS2812FX::mode_lightning;
      _mode[FX_MODE_ICU]                     = &WS2812FX::mode_icu;
      _mode[FX_MODE_MULTI_COMET]             = &WS2812FX::mode_multi_comet;
      _mode[FX_MODE_DUAL_LARSON_SCANNER]     = &WS2812FX::mode_dual_larson_scanner;
      _mode[FX_MODE_RANDOM_CHASE]            = &WS2812FX::mode_random_chase;
      _mode[FX_MODE_OSCILLATE]               = &WS2812FX::mode_oscillate;
      _mode[FX_MODE_FIRE_2012]               = &WS2812FX::mode_fire_2012;
      _mode[FX_MODE_PRIDE_2015]              = &WS2812FX::mode_pride_2015;
      _mode[FX_MODE_BPM]                     = &WS2812FX::mode_bpm;
      _mode[FX_MODE_JUGGLE]                  = &WS2812FX::mode_juggle;
      _mode[FX_MODE_PALETTE]                 = &WS2812FX::mode_palette;
      _mode[FX_MODE_COLORWAVES]              = &WS2812FX::mode_colorwaves;
      _mode[FX_MODE_FILLNOISE8]              = &WS2812FX::mode_fillnoise8;
      _mode[FX_MODE_NOISE16_1]               = &WS2812FX::mode_noise16_1;
      _mode[FX_MODE_NOISE16_2]               = &WS2812FX::mode_noise16_2;
      _mode[FX_MODE_NOISE16_3]               = &WS2812FX::mode_noise16_3;
      _mode[FX_MODE_NOISE16_4]               = &WS2812FX::mode_noise16_4;
      _mode[FX_MODE_COLORTWINKLE]            = &WS2812FX::mode_colortwinkle;
      _mode[FX_MODE_LAKE]                    = &WS2812FX::mode_lake;
      _mode[FX_MODE_METEOR]                  = &WS2812FX::mode_meteor;
      _mode[FX_MODE_METEOR_SMOOTH]           = &WS2812FX::mode_meteor_smooth;
      _mode[FX_MODE_RAILWAY]                 = &WS2812FX::mode_railway;
      _mode[FX_MODE_RIPPLE]                  = &WS2812FX::mode_ripple;
      _mode[FX_MODE_TWINKLEFOX]              = &WS2812FX::mode_twinklefox;
      _mode[FX_MODE_TWINKLECAT]              = &WS2812FX::mode_twinklecat;
      _mode[FX_MODE_HALLOWEEN_EYES]          = &WS2812FX::mode_halloween_eyes;
      _mode[FX_MODE_STATIC_PATTERN]          = &WS2812FX::mode_static_pattern;
      _mode[FX_MODE_TRI_STATIC_PATTERN]      = &WS2812FX::mode_tri_static_pattern;
      _mode[FX_MODE_SPOTS]                   = &WS2812FX::mode_spots;
      _mode[FX_MODE_SPOTS_FADE]              = &WS2812FX::mode_spots_fade;
      _mode[FX_MODE_GLITTER]                 = &WS2812FX::mode_glitter;
      _mode[FX_MODE_CANDLE]                  = &WS2812FX::mode_candle;
      _mode[FX_MODE_STARBURST]               = &WS2812FX::mode_starburst;
      _mode[FX_MODE_EXPLODING_FIREWORKS]     = &WS2812FX::mode_exploding_fireworks;
      _mode[FX_MODE_BOUNCINGBALLS]           = &WS2812FX::mode_bouncing_balls;
      _mode[FX_MODE_SINELON]                 = &WS2812FX::mode_sinelon;
      _mode[FX_MODE_SINELON_DUAL]            = &WS2812FX::mode_sinelon_dual;
      _mode[FX_MODE_SINELON_RAINBOW]         = &WS2812FX::mode_sinelon_rainbow;
      _mode[FX_MODE_POPCORN]                 = &WS2812FX::mode_popcorn;
      _mode[FX_MODE_DRIP]                    = &WS2812FX::mode_drip;
      _mode[FX_MODE_PLASMA]                  = &WS2812FX::mode_plasma;
      _mode[FX_MODE_PERCENT]                 = &WS2812FX::mode_percent;
      _mode[FX_MODE_RIPPLE_RAINBOW]          = &WS2812FX::mode_ripple_rainbow;
      _mode[FX_MODE_HEARTBEAT]               = &WS2812FX::mode_heartbeat;
      _mode[FX_MODE_PACIFICA]                = &WS2812FX::mode_pacifica;
      _mode[FX_MODE_CANDLE_MULTI]            = &WS2812FX::mode_candle_multi;
      _mode[FX_MODE_SOLID_GLITTER]           = &WS2812FX::mode_solid_glitter;
      _mode[FX_MODE_SUNRISE]                 = &WS2812FX::mode_sunrise;
      _mode[FX_MODE_PHASED]                  = &WS2812FX::mode_phased;
      _mode[FX_MODE_TWINKLEUP]               = &WS2812FX::mode_twinkleup;
      _mode[FX_MODE_NOISEPAL]                = &WS2812FX::mode_noisepal;
      _mode[FX_MODE_SINEWAVE]                = &WS2812FX::mode_sinewave;
      _mode[FX_MODE_PHASEDNOISE]             = &WS2812FX::mode_phased_noise;
      _mode[FX_MODE_FLOW]                    = &WS2812FX::mode_flow;
      _mode[FX_MODE_CHUNCHUN]                = &WS2812FX::mode_chunchun;
      _mode[FX_MODE_DANCING_SHADOWS]         = &WS2812FX::mode_dancing_shadows;
      _mode[FX_MODE_WASHING_MACHINE]         = &WS2812FX::mode_washing_machine;
      _mode[FX_MODE_CANDY_CANE]              = &WS2812FX::mode_candy_cane;
      _mode[FX_MODE_BLENDS]                  = &WS2812FX::mode_blends;
      _mode[FX_MODE_TV_SIMULATOR]            = &WS2812FX::mode_tv_simulator;
      _mode[FX_MODE_DYNAMIC_SMOOTH]          = &WS2812FX::mode_dynamic_smooth;

      _brightness = DEFAULT_BRIGHTNESS;
      currentPalette = CRGBPalette16(CRGB::Black);
      targetPalette = CloudColors_p;
      ablMilliampsMax = 850;
      currentMilliamps = 0;
      timebase = 0;
      resetSegments();
    }

    void
      finalizeInit(),
      service(void),
      blur(uint8_t),
      fill(uint32_t),
      fade_out(uint8_t r),
      setMode(uint8_t segid, uint8_t m),
      setColor(uint8_t slot, uint8_t r, uint8_t g, uint8_t b, uint8_t w = 0),
      setColor(uint8_t slot, uint32_t c),
      setBrightness(uint8_t b),
      setRange(uint16_t i, uint16_t i2, uint32_t col),
      setShowCallback(show_callback cb),
      setTransition(uint16_t t),
      setTransitionMode(bool t),
      calcGammaTable(float),
      trigger(void),
      setSegment(uint8_t n, uint16_t start, uint16_t stop, uint8_t grouping = 0, uint8_t spacing = 0),
      resetSegments(),
      makeAutoSegments(),
      fixInvalidSegments(),
      setPixelColor(uint16_t n, uint32_t c),
      setPixelColor(uint16_t n, uint8_t r, uint8_t g, uint8_t b, uint8_t w = 0),
      show(void),
      setPixelSegment(uint8_t n),
      deserializeMap(uint8_t n=0);

    bool
      isRgbw = false,
      isOffRefreshRequred = false, //periodic refresh is required for the strip to remain off.
      gammaCorrectBri = false,
      gammaCorrectCol = true,
      applyToAllSelected = true,
      setEffectConfig(uint8_t m, uint8_t s, uint8_t i, uint8_t p),
      checkSegmentAlignment(void),
			hasCCTBus(void),
      // return true if the strip is being sent pixel updates
      isUpdating(void);

    uint8_t
      mainSegment = 0,
      paletteFade = 0,
      paletteBlend = 0,
      milliampsPerLed = 55,
			cctBlending = 0,
      getBrightness(void),
      getMode(void),
      getSpeed(void),
      getModeCount(void),
      getPaletteCount(void),
      getMaxSegments(void),
      getActiveSegmentsNum(void),
      //getFirstSelectedSegment(void),
      getMainSegmentId(void),
      gamma8(uint8_t),
      gamma8_cal(uint8_t, float),
      sin_gap(uint16_t),
      get_random_wheel_index(uint8_t);

    int8_t
      tristate_square8(uint8_t x, uint8_t pulsewidth, uint8_t attdec);

    uint16_t
      ablMilliampsMax,
      currentMilliamps,
      triwave16(uint16_t),
      getLengthTotal(void),
      getLengthPhysical(void),
      getFps();

    uint32_t
      now,
      timebase,
      color_wheel(uint8_t),
      color_from_palette(uint16_t, bool mapping, bool wrap, uint8_t mcol, uint8_t pbri = 255),
      color_blend(uint32_t,uint32_t,uint16_t,bool b16=false),
      currentColor(uint32_t colorNew, uint8_t tNr),
      gamma32(uint32_t),
      getLastShow(void),
      getPixelColor(uint16_t),
      getColor(void);

    WS2812FX::Segment&
      getSegment(uint8_t n);

    WS2812FX::Segment_runtime
      getSegmentRuntime(void);

    WS2812FX::Segment*
      getSegments(void);

    // builtin modes
    uint16_t
      mode_static(void),
      mode_blink(void),
      mode_blink_rainbow(void),
      mode_strobe(void),
      mode_strobe_rainbow(void),
      mode_color_wipe(void),
      mode_color_sweep(void),
      mode_color_wipe_random(void),
      mode_color_sweep_random(void),
      mode_random_color(void),
      mode_dynamic(void),
      mode_breath(void),
      mode_fade(void),
      mode_scan(void),
      mode_dual_scan(void),
      mode_theater_chase(void),
      mode_theater_chase_rainbow(void),
      mode_rainbow(void),
      mode_rainbow_cycle(void),
      mode_running_lights(void),
      mode_saw(void),
      mode_twinkle(void),
      mode_dissolve(void),
      mode_dissolve_random(void),
      mode_sparkle(void),
      mode_flash_sparkle(void),
      mode_hyper_sparkle(void),
      mode_multi_strobe(void),
      mode_android(void),
      mode_chase_color(void),
      mode_chase_random(void),
      mode_chase_rainbow(void),
      mode_chase_flash(void),
      mode_chase_flash_random(void),
      mode_chase_rainbow_white(void),
      mode_colorful(void),
      mode_traffic_light(void),
      mode_running_color(void),
      mode_aurora(void),
      mode_running_random(void),
      mode_larson_scanner(void),
      mode_comet(void),
      mode_fireworks(void),
      mode_rain(void),
      mode_tetrix(void),
      mode_halloween(void),
      mode_fire_flicker(void),
      mode_gradient(void),
      mode_loading(void),
      mode_police(void),
      mode_police_all(void),
      mode_two_dots(void),
      mode_two_areas(void),
      mode_running_dual(void),
      mode_bicolor_chase(void),
      mode_tricolor_chase(void),
      mode_tricolor_wipe(void),
      mode_tricolor_fade(void),
      mode_lightning(void),
      mode_icu(void),
      mode_multi_comet(void),
      mode_dual_larson_scanner(void),
      mode_random_chase(void),
      mode_oscillate(void),
      mode_fire_2012(void),
      mode_pride_2015(void),
      mode_bpm(void),
      mode_juggle(void),
      mode_palette(void),
      mode_colorwaves(void),
      mode_fillnoise8(void),
      mode_noise16_1(void),
      mode_noise16_2(void),
      mode_noise16_3(void),
      mode_noise16_4(void),
      mode_colortwinkle(void),
      mode_lake(void),
      mode_meteor(void),
      mode_meteor_smooth(void),
      mode_railway(void),
      mode_ripple(void),
      mode_twinklefox(void),
      mode_twinklecat(void),
      mode_halloween_eyes(void),
      mode_static_pattern(void),
      mode_tri_static_pattern(void),
      mode_spots(void),
      mode_spots_fade(void),
      mode_glitter(void),
      mode_candle(void),
      mode_starburst(void),
      mode_exploding_fireworks(void),
      mode_bouncing_balls(void),
      mode_sinelon(void),
      mode_sinelon_dual(void),
      mode_sinelon_rainbow(void),
      mode_popcorn(void),
      mode_drip(void),
      mode_plasma(void),
      mode_percent(void),
      mode_ripple_rainbow(void),
      mode_heartbeat(void),
      mode_pacifica(void),
      mode_candle_multi(void),
      mode_solid_glitter(void),
      mode_sunrise(void),
      mode_phased(void),
      mode_twinkleup(void),
      mode_noisepal(void),
      mode_sinewave(void),
      mode_phased_noise(void),
      mode_flow(void),
      mode_chunchun(void),
      mode_dancing_shadows(void),
      mode_washing_machine(void),
      mode_candy_cane(void),
      mode_blends(void),
      mode_tv_simulator(void),
      mode_dynamic_smooth(void);

  private:
    uint32_t crgb_to_col(CRGB fastled);
    CRGB col_to_crgb(uint32_t);
    CRGBPalette16 currentPalette;
    CRGBPalette16 targetPalette;

    uint16_t _length, _virtualSegmentLength;
    uint16_t _rand16seed;
    uint8_t _brightness;
    uint16_t _usedSegmentData = 0;
    uint16_t _transitionDur = 750;

    uint16_t _cumulativeFps = 2;

    bool
      _triggered;

    mode_ptr _mode[MODE_COUNT]; // SRAM footprint: 4 bytes per element

    show_callback _callback = nullptr;

    // mode helper functions
    uint16_t
      blink(uint32_t, uint32_t, bool strobe, bool),
      candle(bool),
      color_wipe(bool, bool),
      dynamic(bool),
      scan(bool),
      running_base(bool,bool),
      larson_scanner(bool),
      sinelon_base(bool,bool),
      dissolve(uint32_t),
      chase(uint32_t, uint32_t, uint32_t, bool),
      gradient_base(bool),
      ripple_base(bool),
      police_base(uint32_t, uint32_t, uint16_t),
      running(uint32_t, uint32_t, bool theatre=false),
      tricolor_chase(uint32_t, uint32_t),
      twinklefox_base(bool),
      spots_base(uint16_t),
      phased_base(uint8_t);

    CRGB twinklefox_one_twinkle(uint32_t ms, uint8_t salt, bool cat);
    CRGB pacifica_one_layer(uint16_t i, CRGBPalette16& p, uint16_t cistart, uint16_t wavescale, uint8_t bri, uint16_t ioff);

    void
      blendPixelColor(uint16_t n, uint32_t color, uint8_t blend),
      startTransition(uint8_t oldBri, uint32_t oldCol, uint16_t dur, uint8_t segn, uint8_t slot),
      estimateCurrentAndLimitBri(void),
      load_gradient_palette(uint8_t),
      handle_palette(void);

    uint16_t* customMappingTable = nullptr;
    uint16_t  customMappingSize  = 0;
    
    uint32_t _lastPaletteChange = 0;
    uint32_t _lastShow = 0;

    uint32_t _colors_t[3];
    uint8_t _bri_t;
    
    uint8_t _segment_index = 0;
    uint8_t _segment_index_palette_last = 99;
    segment _segments[MAX_NUM_SEGMENTS] = { // SRAM footprint: 24 bytes per element
      // start, stop, offset, speed, intensity, palette, mode, options, grouping, spacing, opacity (unused), color[]
      {0, 7, 0, DEFAULT_SPEED, 128, 0, DEFAULT_MODE, NO_OPTIONS, 1, 0, 255, {DEFAULT_COLOR}}
    };
    segment_runtime _segment_runtimes[MAX_NUM_SEGMENTS]; // SRAM footprint: 28 bytes per element
    friend class Segment_runtime;

    ColorTransition transitions[MAX_NUM_TRANSITIONS]; //12 bytes per element
    friend class ColorTransition;

    uint16_t
      realPixelIndex(uint16_t i),
      transitionProgress(uint8_t tNr);
};

// WLEDSR: extensions
// Technical notes
// ===============
// If an effect name is followed by an @, slider and color control is effective.
// See setSliderAndColorControl in index.js for implementation
// If not effective then:
//      - For AC effects (id<128) 2 sliders and 3 colors and the palette will be shown
//      - For SR effects (id>128) 5 sliders and 3 colors and the palette will be shown
// If effective (@)
//      - a ; seperates slider controls (left) from color controls (middle) and palette control (right)
//      - if left, middle or right is empty no controls are shown
//      - a , seperates slider controls (max 5) or color controls (max 3). Palette has only one value
//      - a ! means that the default is used.
//             - For sliders: Effect speeds, Effect intensity, Custom 1, Custom 2, Custom 3
//             - For colors: Fx color, Background color, Custom
//             - For palette: prompt Color palette
//
// Note: If palette is on and no colors are specified 1,2 and 3 is shown in each color circle.
//       If a color is specified, the 1,2 or 3 is replaced by that specification.
// Note: Effects can override default pattern behaviour
//       - FadeToBlack can override the background setting
//       - Defining SEGCOL(<i>) can override a specific palette using these values (e.g. Color Gradient)
const char JSON_mode_names[] PROGMEM = R"=====([
"Solid",
"Blink@!,;!,!,;!",
"Breathe@!,;!,!;!",
"Wipe@!,!;!,!,;!",
"Wipe Random@!,;;!",
"Random Colors@!,Fade time;;!",
"Sweep@!,!;!,!,;!",
"Dynamic",
"Colorloop@!,Saturation;;!",
"Rainbow",
"Scan@!,# of dots;!,!,;!",
"Scan Dual@!,# of dots;!,!,;!",
"Fade",
"Theater@!,Gap size;!,!,;!",
"Theater Rainbow",
"Running@!,Wave width;!,!,;!",
"Saw@!,Width;!,!,;!",
"Twinkle",
"Dissolve",
"Dissolve Rnd",
"Sparkle",
"Sparkle Dark",
"Sparkle+",
"Strobe",
"Strobe Rainbow",
"Strobe Mega",
"Blink Rainbow",
"Android",
"Chase",
"Chase Random",
"Chase Rainbow",
"Chase Flash",
"Chase Flash Rnd",
"Rainbow Runner",
"Colorful",
"Traffic Light",
"Sweep Random",
"Chase 2@!,Width;!,!,;!",
"Aurora",
"Stream",
"Scanner",
"Lighthouse",
"Fireworks",
"Rain",
"Tetrix@!,Width;!,!,;!",
"Fire Flicker",
"Gradient",
"Loading",
"Police@!,Width;;",
"Police All@!,Width;;",
"Two Dots@!,Dot size;1,2,Bg;!",
"Two Areas@!,Size;1,2,Bg;!",
"Running Dual",
"Halloween",
"Chase 3@!,Size;1,2,3;",
"Tri Wipe@!,Width;1,2,3;",
"Tri Fade",
"Lightning",
"ICU",
"Multi Comet",
"Scanner Dual",
"Stream 2",
"Oscillate",
"Pride 2015",
"Juggle@!,Trail;!,!,;!",
"Palette@!,;;!",
"Fire 2012@Spark rate,Decay;;!",
"Colorwaves",
"Bpm",
"Fill Noise",
"Noise 1",
"Noise 2",
"Noise 3",
"Noise 4",
"Colortwinkles",
"Lake",
"Meteor",
"Meteor Smooth",
"Railway",
"Ripple",
"Twinklefox",
"Twinklecat",
"Halloween Eyes",
"Solid Pattern@Fg size,Bg size;Fg,Bg,;",
"Solid Pattern Tri@,Size;1,2,3;",
"Spots@Spread,Width;!,!,;!",
"Spots Fade@Spread,Width;!,!,;!",
"Glitter",
"Candle@Flicker rate,Flicker intensity;!,!,;",
"Fireworks Starburst",
"Fireworks 1D@Gravity,Firing side;!,!,;!",
"Bouncing Balls@Gravity,# of balls;!,!,;!",
"Sinelon",
"Sinelon Dual",
"Sinelon Rainbow",
"Popcorn@",
"Drip@Gravity,# of drips;!,!;!",
"Plasma@Phase,;1,2,3;!",
"Percent@,% of fill;!,!,;!",
"Ripple Rainbow",
"Heartbeat",
"Pacifica",
"Candle Multi@Flicker rate,Flicker intensity;!,!,;",
"Solid Glitter@,!;!,,;",
"Sunrise@Time [min],;;",
"Phased",
"Twinkleup@!,Intensity;!,!,;!",
"Noise Pal",
"Sine",
"Phased Noise",
"Flow",
"Chunchun@!,Gap size;!,!,;!",
"Dancing Shadows",
"Washing Machine",
"Candy Cane",
"Blends",
"TV Simulator",
"Dynamic Smooth"
])=====";


const char JSON_palette_names[] PROGMEM = R"=====([
"Default","* Random Cycle","* Color 1","* Colors 1&2","* Color Gradient","* Colors Only","Party","Cloud","Lava","Ocean",
"Forest","Rainbow","Rainbow Bands","Sunset","Rivendell","Breeze","Red & Blue","Yellowout","Analogous","Splash",
"Pastel","Sunset 2","Beech","Vintage","Departure","Landscape","Beach","Sherbet","Hult","Hult 64",
"Drywet","Jul","Grintage","Rewhi","Tertiary","Fire","Icefire","Cyane","Light Pink","Autumn",
"Magenta","Magred","Yelmag","Yelblu","Orange & Teal","Tiamat","April Night","Orangery","C9","Sakura",
"Aurora","Atlantica","C9 2","C9 New","Temperature","Aurora 2","Retro Clown","Candy","Toxy Reaf","Fairy Reaf",
"Semi Blue","Pink Candy","Red Reaf","Aqua Flash","Yelblu Hot","Lite Light","Red Flash","Blink Red","Red Shift","Red Tide",
"Candy2"
])=====";

#endif<|MERGE_RESOLUTION|>--- conflicted
+++ resolved
@@ -165,11 +165,7 @@
 #define FX_MODE_FIRE_FLICKER            45
 #define FX_MODE_GRADIENT                46
 #define FX_MODE_LOADING                 47
-<<<<<<< HEAD
-#define FX_MODE_POLICE                  48
-=======
 #define FX_MODE_POLICE                  48  // candidate for removal (after below three)
->>>>>>> f7404085
 #define FX_MODE_POLICE_ALL              49  // candidate for removal
 #define FX_MODE_TWO_DOTS                50
 #define FX_MODE_TWO_AREAS               51  // candidate for removal
@@ -251,11 +247,7 @@
   
   // segment parameters
   public:
-<<<<<<< HEAD
-    typedef struct Segment { // 30 (33 in memory?) bytes
-=======
     typedef struct Segment { // 30 (32 in memory) bytes
->>>>>>> f7404085
       uint16_t start;
       uint16_t stop; //segment invalid if stop == 0
       uint16_t offset;
@@ -267,11 +259,7 @@
       uint8_t  grouping, spacing;
       uint8_t  opacity;
       uint32_t colors[NUM_COLORS];
-<<<<<<< HEAD
-      uint8_t cct; //0==2000K, 255==10160K
-=======
       uint8_t  cct; //0==1900K, 255==10091K
->>>>>>> f7404085
       char *name;
       bool setColor(uint8_t slot, uint32_t c, uint8_t segn) { //returns true if changed
         if (slot >= NUM_COLORS || segn >= MAX_NUM_SEGMENTS) return false;
