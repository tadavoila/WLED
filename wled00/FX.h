/*
  WS2812FX.h - Library for WS2812 LED effects.
  Harm Aldick - 2016
  www.aldick.org
  LICENSE
  The MIT License (MIT)
  Copyright (c) 2016  Harm Aldick
  Permission is hereby granted, free of charge, to any person obtaining a copy
  of this software and associated documentation files (the "Software"), to deal
  in the Software without restriction, including without limitation the rights
  to use, copy, modify, merge, publish, distribute, sublicense, and/or sell
  copies of the Software, and to permit persons to whom the Software is
  furnished to do so, subject to the following conditions:
  The above copyright notice and this permission notice shall be included in
  all copies or substantial portions of the Software.
  THE SOFTWARE IS PROVIDED "AS IS", WITHOUT WARRANTY OF ANY KIND, EXPRESS OR
  IMPLIED, INCLUDING BUT NOT LIMITED TO THE WARRANTIES OF MERCHANTABILITY,
  FITNESS FOR A PARTICULAR PURPOSE AND NONINFRINGEMENT. IN NO EVENT SHALL THE
  AUTHORS OR COPYRIGHT HOLDERS BE LIABLE FOR ANY CLAIM, DAMAGES OR OTHER
  LIABILITY, WHETHER IN AN ACTION OF CONTRACT, TORT OR OTHERWISE, ARISING FROM,
  OUT OF OR IN CONNECTION WITH THE SOFTWARE OR THE USE OR OTHER DEALINGS IN
  THE SOFTWARE.

  Modified for WLED
*/

#ifndef WS2812FX_h
#define WS2812FX_h

#include <vector>

#include "const.h"

#define FASTLED_INTERNAL //remove annoying pragma messages
#define USE_GET_MILLISECOND_TIMER
#include "FastLED.h"

#define DEFAULT_BRIGHTNESS (uint8_t)127
#define DEFAULT_MODE       (uint8_t)0
#define DEFAULT_SPEED      (uint8_t)128
#define DEFAULT_INTENSITY  (uint8_t)128
#define DEFAULT_COLOR      (uint32_t)0xFFAA00
#define DEFAULT_C1         (uint8_t)128
#define DEFAULT_C2         (uint8_t)128
#define DEFAULT_C3         (uint8_t)16

#ifndef MIN
#define MIN(a,b) ((a)<(b)?(a):(b))
#endif
#ifndef MAX
#define MAX(a,b) ((a)>(b)?(a):(b))
#endif

//color mangling macros
#ifndef RGBW32
#define RGBW32(r,g,b,w) (uint32_t((byte(w) << 24) | (byte(r) << 16) | (byte(g) << 8) | (byte(b))))
#endif

/* Not used in all effects yet */
#define WLED_FPS         42
#define FRAMETIME_FIXED  (1000/WLED_FPS)
#define FRAMETIME        strip.getFrameTime()

/* each segment uses 82 bytes of SRAM memory, so if you're application fails because of
  insufficient memory, decreasing MAX_NUM_SEGMENTS may help */
#ifdef ESP8266
  #define MAX_NUM_SEGMENTS    16
  /* How much data bytes all segments combined may allocate */
  #define MAX_SEGMENT_DATA  5120
#else
  #ifndef MAX_NUM_SEGMENTS
    #define MAX_NUM_SEGMENTS  32
  #endif
  #if defined(ARDUINO_ARCH_ESP32S2)
    #define MAX_SEGMENT_DATA  MAX_NUM_SEGMENTS*768 // 24k by default (S2 is short on free RAM)
  #else
    #define MAX_SEGMENT_DATA  MAX_NUM_SEGMENTS*1280 // 40k by default
  #endif
#endif

/* How much data bytes each segment should max allocate to leave enough space for other segments,
  assuming each segment uses the same amount of data. 256 for ESP8266, 640 for ESP32. */
#define FAIR_DATA_PER_SEG (MAX_SEGMENT_DATA / strip.getMaxSegments())

#define MIN_SHOW_DELAY   (_frametime < 16 ? 8 : 15)

#define NUM_COLORS       3 /* number of colors per segment */
#define SEGMENT          strip._segments[strip.getCurrSegmentId()]
#define SEGENV           strip._segments[strip.getCurrSegmentId()]
//#define SEGCOLOR(x)      strip._segments[strip.getCurrSegmentId()].currentColor(x, strip._segments[strip.getCurrSegmentId()].colors[x])
//#define SEGLEN           strip._segments[strip.getCurrSegmentId()].virtualLength()
#define SEGCOLOR(x)      strip.segColor(x) /* saves us a few kbytes of code */
#define SEGPALETTE       strip._currentPalette
#define SEGLEN           strip._virtualSegmentLength /* saves us a few kbytes of code */
#define SPEED_FORMULA_L  (5U + (50U*(255U - SEGMENT.speed))/SEGLEN)

// some common colors
#define RED        (uint32_t)0xFF0000
#define GREEN      (uint32_t)0x00FF00
#define BLUE       (uint32_t)0x0000FF
#define WHITE      (uint32_t)0xFFFFFF
#define BLACK      (uint32_t)0x000000
#define YELLOW     (uint32_t)0xFFFF00
#define CYAN       (uint32_t)0x00FFFF
#define MAGENTA    (uint32_t)0xFF00FF
#define PURPLE     (uint32_t)0x400080
#define ORANGE     (uint32_t)0xFF3000
#define PINK       (uint32_t)0xFF1493
#define ULTRAWHITE (uint32_t)0xFFFFFFFF
#define DARKSLATEGRAY (uint32_t)0x2F4F4F
#define DARKSLATEGREY DARKSLATEGRAY

// segment options
#define NO_OPTIONS   (uint16_t)0x0000
#define TRANSPOSED   (uint16_t)0x0100 // rotated 90deg & reversed
#define MIRROR_Y_2D  (uint16_t)0x0080
#define REVERSE_Y_2D (uint16_t)0x0040
#define RESET_REQ    (uint16_t)0x0020
#define FROZEN       (uint16_t)0x0010
#define MIRROR       (uint16_t)0x0008
#define SEGMENT_ON   (uint16_t)0x0004
#define REVERSE      (uint16_t)0x0002
#define SELECTED     (uint16_t)0x0001

#define FX_MODE_STATIC                   0
#define FX_MODE_BLINK                    1
#define FX_MODE_BREATH                   2
#define FX_MODE_COLOR_WIPE               3
#define FX_MODE_COLOR_WIPE_RANDOM        4
#define FX_MODE_RANDOM_COLOR             5
#define FX_MODE_COLOR_SWEEP              6
#define FX_MODE_DYNAMIC                  7
#define FX_MODE_RAINBOW                  8
#define FX_MODE_RAINBOW_CYCLE            9
#define FX_MODE_SCAN                    10
#define FX_MODE_DUAL_SCAN               11
#define FX_MODE_FADE                    12
#define FX_MODE_THEATER_CHASE           13
#define FX_MODE_THEATER_CHASE_RAINBOW   14
#define FX_MODE_RUNNING_LIGHTS          15
#define FX_MODE_SAW                     16
#define FX_MODE_TWINKLE                 17
#define FX_MODE_DISSOLVE                18
#define FX_MODE_DISSOLVE_RANDOM         19  // candidate for removal (use Dissolve with with check 3)
#define FX_MODE_SPARKLE                 20
#define FX_MODE_FLASH_SPARKLE           21
#define FX_MODE_HYPER_SPARKLE           22
#define FX_MODE_STROBE                  23
#define FX_MODE_STROBE_RAINBOW          24
#define FX_MODE_MULTI_STROBE            25
#define FX_MODE_BLINK_RAINBOW           26
#define FX_MODE_ANDROID                 27
#define FX_MODE_CHASE_COLOR             28
#define FX_MODE_CHASE_RANDOM            29
#define FX_MODE_CHASE_RAINBOW           30
#define FX_MODE_CHASE_FLASH             31
#define FX_MODE_CHASE_FLASH_RANDOM      32
#define FX_MODE_CHASE_RAINBOW_WHITE     33
#define FX_MODE_COLORFUL                34
#define FX_MODE_TRAFFIC_LIGHT           35
#define FX_MODE_COLOR_SWEEP_RANDOM      36
#define FX_MODE_RUNNING_COLOR           37
#define FX_MODE_AURORA                  38
#define FX_MODE_RUNNING_RANDOM          39
#define FX_MODE_LARSON_SCANNER          40
#define FX_MODE_COMET                   41
#define FX_MODE_FIREWORKS               42
#define FX_MODE_RAIN                    43
#define FX_MODE_TETRIX                  44  //was Merry Christmas prior to 0.12.0 (use "Chase 2" with Red/Green)
#define FX_MODE_FIRE_FLICKER            45
#define FX_MODE_GRADIENT                46
#define FX_MODE_LOADING                 47
#define FX_MODE_ROLLINGBALLS            48  //was Police before 0.14
#define FX_MODE_FAIRY                   49  //was Police All prior to 0.13.0-b6 (use "Two Dots" with Red/Blue and full intensity)
#define FX_MODE_TWO_DOTS                50
#define FX_MODE_FAIRYTWINKLE            51  //was Two Areas prior to 0.13.0-b6 (use "Two Dots" with full intensity)
#define FX_MODE_RUNNING_DUAL            52
// #define FX_MODE_HALLOWEEN               53  // removed in 0.14!
#define FX_MODE_TRICOLOR_CHASE          54
#define FX_MODE_TRICOLOR_WIPE           55
#define FX_MODE_TRICOLOR_FADE           56
#define FX_MODE_LIGHTNING               57
#define FX_MODE_ICU                     58
#define FX_MODE_MULTI_COMET             59
#define FX_MODE_DUAL_LARSON_SCANNER     60  // candidate for removal (use Scanner with with check 1)
#define FX_MODE_RANDOM_CHASE            61
#define FX_MODE_OSCILLATE               62
#define FX_MODE_PRIDE_2015              63
#define FX_MODE_JUGGLE                  64
#define FX_MODE_PALETTE                 65
#define FX_MODE_FIRE_2012               66
#define FX_MODE_COLORWAVES              67
#define FX_MODE_BPM                     68
#define FX_MODE_FILLNOISE8              69
#define FX_MODE_NOISE16_1               70
#define FX_MODE_NOISE16_2               71
#define FX_MODE_NOISE16_3               72
#define FX_MODE_NOISE16_4               73
#define FX_MODE_COLORTWINKLE            74
#define FX_MODE_LAKE                    75
#define FX_MODE_METEOR                  76
#define FX_MODE_METEOR_SMOOTH           77
#define FX_MODE_RAILWAY                 78
#define FX_MODE_RIPPLE                  79
#define FX_MODE_TWINKLEFOX              80
#define FX_MODE_TWINKLECAT              81
#define FX_MODE_HALLOWEEN_EYES          82
#define FX_MODE_STATIC_PATTERN          83
#define FX_MODE_TRI_STATIC_PATTERN      84
#define FX_MODE_SPOTS                   85
#define FX_MODE_SPOTS_FADE              86
#define FX_MODE_GLITTER                 87
#define FX_MODE_CANDLE                  88
#define FX_MODE_STARBURST               89
#define FX_MODE_EXPLODING_FIREWORKS     90
#define FX_MODE_BOUNCINGBALLS           91
#define FX_MODE_SINELON                 92
#define FX_MODE_SINELON_DUAL            93
#define FX_MODE_SINELON_RAINBOW         94
#define FX_MODE_POPCORN                 95
#define FX_MODE_DRIP                    96
#define FX_MODE_PLASMA                  97
#define FX_MODE_PERCENT                 98
#define FX_MODE_RIPPLE_RAINBOW          99
#define FX_MODE_HEARTBEAT              100
#define FX_MODE_PACIFICA               101
#define FX_MODE_CANDLE_MULTI           102
#define FX_MODE_SOLID_GLITTER          103  // candidate for removal (use glitter)
#define FX_MODE_SUNRISE                104
#define FX_MODE_PHASED                 105
#define FX_MODE_TWINKLEUP              106
#define FX_MODE_NOISEPAL               107
#define FX_MODE_SINEWAVE               108
#define FX_MODE_PHASEDNOISE            109
#define FX_MODE_FLOW                   110
#define FX_MODE_CHUNCHUN               111
#define FX_MODE_DANCING_SHADOWS        112
#define FX_MODE_WASHING_MACHINE        113
#define FX_MODE_2DPLASMAROTOZOOM       114 // was Candy Cane prior to 0.14 (use Chase 2)
#define FX_MODE_BLENDS                 115
#define FX_MODE_TV_SIMULATOR           116
#define FX_MODE_DYNAMIC_SMOOTH         117 // candidate for removal (check3 in dynamic)

// new 0.14 2D effects
#define FX_MODE_2DSPACESHIPS           118 //gap fill
#define FX_MODE_2DCRAZYBEES            119 //gap fill
#define FX_MODE_2DGHOSTRIDER           120 //gap fill
#define FX_MODE_2DBLOBS                121 //gap fill
#define FX_MODE_2DSCROLLTEXT           122 //gap fill
#define FX_MODE_2DDRIFTROSE            123 //gap fill
#define FX_MODE_2DDISTORTIONWAVES      124 //gap fill
#define FX_MODE_2DSOAP                 125 //gap fill
#define FX_MODE_2DOCTOPUS              126 //gap fill
#define FX_MODE_2DWAVINGCELL           127 //gap fill

// WLED-SR effects (SR compatible IDs !!!)
#define FX_MODE_PIXELS                 128
#define FX_MODE_PIXELWAVE              129
#define FX_MODE_JUGGLES                130
#define FX_MODE_MATRIPIX               131
#define FX_MODE_GRAVIMETER             132
#define FX_MODE_PLASMOID               133
#define FX_MODE_PUDDLES                134
#define FX_MODE_MIDNOISE               135
#define FX_MODE_NOISEMETER             136
#define FX_MODE_FREQWAVE               137
#define FX_MODE_FREQMATRIX             138
#define FX_MODE_2DGEQ                  139
#define FX_MODE_WATERFALL              140
#define FX_MODE_FREQPIXELS             141
#define FX_MODE_BINMAP                 142
#define FX_MODE_NOISEFIRE              143
#define FX_MODE_PUDDLEPEAK             144
#define FX_MODE_NOISEMOVE              145
#define FX_MODE_2DNOISE                146
#define FX_MODE_PERLINMOVE             147
#define FX_MODE_RIPPLEPEAK             148
#define FX_MODE_2DFIRENOISE            149
#define FX_MODE_2DSQUAREDSWIRL         150
// #define FX_MODE_2DFIRE2012             151
#define FX_MODE_2DDNA                  152
#define FX_MODE_2DMATRIX               153
#define FX_MODE_2DMETABALLS            154
#define FX_MODE_FREQMAP                155
#define FX_MODE_GRAVCENTER             156
#define FX_MODE_GRAVCENTRIC            157
#define FX_MODE_GRAVFREQ               158
#define FX_MODE_DJLIGHT                159
#define FX_MODE_2DFUNKYPLANK           160
//#define FX_MODE_2DCENTERBARS           161
#define FX_MODE_2DPULSER               162
#define FX_MODE_BLURZ                  163
#define FX_MODE_2DDRIFT                164
#define FX_MODE_2DWAVERLY              165
#define FX_MODE_2DSUNRADIATION         166
#define FX_MODE_2DCOLOREDBURSTS        167
#define FX_MODE_2DJULIA                168
// #define FX_MODE_2DPOOLNOISE            169 //have been removed in WLED SR in the past because of low mem but should be added back
// #define FX_MODE_2DTWISTER              170 //have been removed in WLED SR in the past because of low mem but should be added back
// #define FX_MODE_2DCAELEMENTATY         171 //have been removed in WLED SR in the past because of low mem but should be added back
#define FX_MODE_2DGAMEOFLIFE           172
#define FX_MODE_2DTARTAN               173
#define FX_MODE_2DPOLARLIGHTS          174
#define FX_MODE_2DSWIRL                175
#define FX_MODE_2DLISSAJOUS            176
#define FX_MODE_2DFRIZZLES             177
#define FX_MODE_2DPLASMABALL           178
#define FX_MODE_FLOWSTRIPE             179
#define FX_MODE_2DHIPHOTIC             180
#define FX_MODE_2DSINDOTS              181
#define FX_MODE_2DDNASPIRAL            182
#define FX_MODE_2DBLACKHOLE            183
#define FX_MODE_WAVESINS               184
#define FX_MODE_ROCKTAVES              185
#define FX_MODE_2DAKEMI                186

#define MODE_COUNT                     187


#define BLEND_STYLE_FADE            0
#define BLEND_STYLE_FAIRY_DUST      1
#define BLEND_STYLE_SWIPE_RIGHT     2
#define BLEND_STYLE_SWIPE_LEFT      3
#define BLEND_STYLE_PINCH_OUT       4
#define BLEND_STYLE_INSIDE_OUT      5
#define BLEND_STYLE_SWIPE_UP        6
#define BLEND_STYLE_SWIPE_DOWN      7
#define BLEND_STYLE_OPEN_H          8
#define BLEND_STYLE_OPEN_V          9
#define BLEND_STYLE_PUSH_TL         10
#define BLEND_STYLE_PUSH_TR         11
#define BLEND_STYLE_PUSH_BR         12
#define BLEND_STYLE_PUSH_BL         13

#define BLEND_STYLE_COUNT           14


typedef enum mapping1D2D {
  M12_Pixels = 0,
  M12_pBar = 1,
  M12_pArc = 2,
  M12_pCorner = 3
} mapping1D2D_t;

// segment, 80 bytes
typedef struct Segment {
  public:
    uint16_t start; // start index / start X coordinate 2D (left)
    uint16_t stop;  // stop index / stop X coordinate 2D (right); segment is invalid if stop == 0
    uint16_t offset;
    uint8_t  speed;
    uint8_t  intensity;
    uint8_t  palette;
    uint8_t  mode;
    union {
      uint16_t options; //bit pattern: msb first: [transposed mirrorY reverseY] transitional (tbd) paused needspixelstate mirrored on reverse selected
      struct {
        bool    selected    : 1;  //     0 : selected
        bool    reverse     : 1;  //     1 : reversed
        bool    on          : 1;  //     2 : is On
        bool    mirror      : 1;  //     3 : mirrored
        bool    freeze      : 1;  //     4 : paused/frozen
        bool    reset       : 1;  //     5 : indicates that Segment runtime requires reset
        bool    reverse_y   : 1;  //     6 : reversed Y (2D)
        bool    mirror_y    : 1;  //     7 : mirrored Y (2D)
        bool    transpose   : 1;  //     8 : transposed (2D, swapped X & Y)
        uint8_t map1D2D     : 3;  //  9-11 : mapping for 1D effect on 2D (0-use as strip, 1-expand vertically, 2-circular/arc, 3-rectangular/corner, ...)
        uint8_t soundSim    : 2;  // 12-13 : 0-3 sound simulation types ("soft" & "hard" or "on"/"off")
        uint8_t set         : 2;  // 14-15 : 0-3 UI segment sets/groups
      };
    };
    uint8_t  grouping, spacing;
    uint8_t  opacity;
    uint32_t colors[NUM_COLORS];
    uint8_t  cct;                 //0==1900K, 255==10091K
    uint8_t  custom1, custom2;    // custom FX parameters/sliders
    struct {
      uint8_t custom3 : 5;        // reduced range slider (0-31)
      bool    check1  : 1;        // checkmark 1
      bool    check2  : 1;        // checkmark 2
      bool    check3  : 1;        // checkmark 3
    };
    uint8_t startY;  // start Y coodrinate 2D (top); there should be no more than 255 rows
    uint8_t stopY;   // stop Y coordinate 2D (bottom); there should be no more than 255 rows
    char    *name;

    // runtime data
    unsigned long next_time;  // millis() of next update
    uint32_t step;  // custom "step" var
    uint32_t call;  // call counter
    uint16_t aux0;  // custom var
    uint16_t aux1;  // custom var
    byte     *data; // effect data pointer
    static uint16_t maxWidth, maxHeight;  // these define matrix width & height (max. segment dimensions)

    typedef struct TemporarySegmentData {
      uint16_t _optionsT;
      uint32_t _colorT[NUM_COLORS];
      uint8_t  _speedT;
      uint8_t  _intensityT;
      uint8_t  _custom1T, _custom2T;   // custom FX parameters/sliders
      struct {
        uint8_t _custom3T : 5;        // reduced range slider (0-31)
        bool    _check1T  : 1;        // checkmark 1
        bool    _check2T  : 1;        // checkmark 2
        bool    _check3T  : 1;        // checkmark 3
      };
      uint16_t _aux0T;
      uint16_t _aux1T;
      uint32_t _stepT;
      uint32_t _callT;
      uint8_t *_dataT;
      uint16_t _dataLenT;
      TemporarySegmentData()
        : _dataT(nullptr) // just in case...
        , _dataLenT(0)
      {}
    } tmpsegd_t;

  private:
    union {
      uint8_t  _capabilities;
      struct {
        bool    _isRGB    : 1;
        bool    _hasW     : 1;
        bool    _isCCT    : 1;
        bool    _manualW  : 1;
        uint8_t _reserved : 4;
      };
    };
    uint16_t        _dataLen;
    static uint16_t _usedSegmentData;

    // perhaps this should be per segment, not static
    static CRGBPalette16 _randomPalette;      // actual random palette
    static CRGBPalette16 _newRandomPalette;   // target random palette
    static uint16_t _lastPaletteChange;       // last random palette change time in millis()/1000
    static uint16_t _lastPaletteBlend;        // blend palette according to set Transition Delay in millis()%0xFFFF
    #ifndef WLED_DISABLE_MODE_BLEND
    static bool          _modeBlend;          // mode/effect blending semaphore
    // clipping
    static uint16_t _clipStart, _clipStop;
    static uint8_t  _clipStartY, _clipStopY;
    #endif

    // transition data, valid only if transitional==true, holds values during transition (72 bytes)
    struct Transition {
      #ifndef WLED_DISABLE_MODE_BLEND
      tmpsegd_t     _segT;        // previous segment environment
      uint8_t       _modeT;       // previous mode/effect
      #else
      uint32_t      _colorT[NUM_COLORS];
      #endif
      uint8_t       _briT;        // temporary brightness
      uint8_t       _cctT;        // temporary CCT
      CRGBPalette16 _palT;        // temporary palette
      uint8_t       _prevPaletteBlends; // number of previous palette blends (there are max 255 blends possible)
      unsigned long _start;       // must accommodate millis()
      uint16_t      _dur;
      Transition(uint16_t dur=750)
        : _palT(CRGBPalette16(CRGB::Black))
        , _prevPaletteBlends(0)
        , _start(millis())
        , _dur(dur)
      {}
    } *_t;

  public:

    Segment(uint16_t sStart=0, uint16_t sStop=30) :
      start(sStart),
      stop(sStop),
      offset(0),
      speed(DEFAULT_SPEED),
      intensity(DEFAULT_INTENSITY),
      palette(0),
      mode(DEFAULT_MODE),
      options(SELECTED | SEGMENT_ON),
      grouping(1),
      spacing(0),
      opacity(255),
      colors{DEFAULT_COLOR,BLACK,BLACK},
      cct(127),
      custom1(DEFAULT_C1),
      custom2(DEFAULT_C2),
      custom3(DEFAULT_C3),
      check1(false),
      check2(false),
      check3(false),
      startY(0),
      stopY(1),
      name(nullptr),
      next_time(0),
      step(0),
      call(0),
      aux0(0),
      aux1(0),
      data(nullptr),
      _capabilities(0),
      _dataLen(0),
      _t(nullptr)
    {
      #ifdef WLED_DEBUG
      //Serial.printf("-- Creating segment: %p\n", this);
      #endif
    }

    Segment(uint16_t sStartX, uint16_t sStopX, uint16_t sStartY, uint16_t sStopY) : Segment(sStartX, sStopX) {
      startY = sStartY;
      stopY  = sStopY;
    }

    Segment(const Segment &orig); // copy constructor
    Segment(Segment &&orig) noexcept; // move constructor

    ~Segment() {
      #ifdef WLED_DEBUG
      //Serial.printf("-- Destroying segment: %p", this);
      //if (name) Serial.printf(" %s (%p)", name, name);
      //if (data) Serial.printf(" %d->(%p)", (int)_dataLen, data);
      //Serial.println();
      #endif
      if (name) { delete[] name; name = nullptr; }
      stopTransition();
      deallocateData();
    }

    Segment& operator= (const Segment &orig); // copy assignment
    Segment& operator= (Segment &&orig) noexcept; // move assignment

#ifdef WLED_DEBUG
    size_t getSize() const { return sizeof(Segment) + (data?_dataLen:0) + (name?strlen(name):0) + (_t?sizeof(Transition):0); }
#endif

    inline bool     getOption(uint8_t n) const { return ((options >> n) & 0x01); }
    inline bool     isSelected(void)     const { return selected; }
    inline bool     isInTransition(void) const { return _t != nullptr; }
    inline bool     isActive(void)       const { return stop > start; }
    inline bool     is2D(void)           const { return (width()>1 && height()>1); }
    inline bool     hasRGB(void)         const { return _isRGB; }
    inline bool     hasWhite(void)       const { return _hasW; }
    inline bool     isCCT(void)          const { return _isCCT; }
    inline uint16_t width(void)          const { return isActive() ? (stop - start) : 0; }  // segment width in physical pixels (length if 1D)
    inline uint16_t height(void)         const { return stopY - startY; }                   // segment height (if 2D) in physical pixels (it *is* always >=1)
    inline uint16_t length(void)         const { return width() * height(); }               // segment length (count) in physical pixels
    inline uint16_t groupLength(void)    const { return grouping + spacing; }
    inline uint8_t  getLightCapabilities(void) const { return _capabilities; }

    static uint16_t getUsedSegmentData(void)    { return _usedSegmentData; }
    static void     addUsedSegmentData(int len) { _usedSegmentData += len; }
    #ifndef WLED_DISABLE_MODE_BLEND
    static void     modeBlend(bool blend)       { _modeBlend = blend; }
    #endif
    static void     handleRandomPalette();

    void    setUp(uint16_t i1, uint16_t i2, uint8_t grp=1, uint8_t spc=0, uint16_t ofs=UINT16_MAX, uint16_t i1Y=0, uint16_t i2Y=1);
    bool    setColor(uint8_t slot, uint32_t c); //returns true if changed
    void    setCCT(uint16_t k);
    void    setOpacity(uint8_t o);
    void    setOption(uint8_t n, bool val);
    void    setMode(uint8_t fx, bool loadDefaults = false);
    void    setPalette(uint8_t pal);
    uint8_t differs(Segment& b) const;
    void    refreshLightCapabilities(void);

    // runtime data functions
    inline uint16_t dataSize(void) const { return _dataLen; }
    bool allocateData(size_t len);  // allocates effect data buffer in heap and clears it
    void deallocateData(void);      // deallocates (frees) effect data buffer from heap
    void resetIfRequired(void);     // sets all SEGENV variables to 0 and clears data buffer
    /**
      * Flags that before the next effect is calculated,
      * the internal segment state should be reset.
      * Call resetIfRequired before calling the next effect function.
      * Safe to call from interrupts and network requests.
      */
    inline void markForReset(void) { reset = true; }  // setOption(SEG_OPTION_RESET, true)

    // transition functions
    void     startTransition(uint16_t dur);     // transition has to start before actual segment values change
    void     stopTransition(void);              // ends transition mode by destroying transition structure
    void     handleTransition(void);
    #ifndef WLED_DISABLE_MODE_BLEND
    void     swapSegenv(tmpsegd_t &tmpSegD);    // copies segment data into specifed buffer, if buffer is not a transition buffer, segment data is overwritten from transition buffer
    void     restoreSegenv(tmpsegd_t &tmpSegD); // restores segment data from buffer, if buffer is not transition buffer, changed values are copied to transition buffer
    #endif
    uint16_t progress(void);                    // transition progression between 0-65535
    uint8_t  currentBri(bool useCct = false);   // current segment brightness/CCT (blended while in transition)
    uint8_t  currentMode(void);                 // currently active effect/mode (while in transition)
    uint32_t currentColor(uint8_t slot);        // currently active segment color (blended while in transition)
    CRGBPalette16 &loadPalette(CRGBPalette16 &tgt, uint8_t pal);
    CRGBPalette16 &currentPalette(CRGBPalette16 &tgt, uint8_t paletteID);

    // 1D strip
    uint16_t virtualLength(void) const;
    void setPixelColor(int n, uint32_t c); // set relative pixel within segment with color
    inline void setPixelColor(unsigned n, uint32_t c)                    { setPixelColor(int(n), c); }
    inline void setPixelColor(int n, byte r, byte g, byte b, byte w = 0) { setPixelColor(n, RGBW32(r,g,b,w)); }
    inline void setPixelColor(int n, CRGB c)                             { setPixelColor(n, RGBW32(c.r,c.g,c.b,0)); }
    #ifdef WLED_USE_AA_PIXELS
    void setPixelColor(float i, uint32_t c, bool aa = true);
    inline void setPixelColor(float i, uint8_t r, uint8_t g, uint8_t b, uint8_t w = 0, bool aa = true) { setPixelColor(i, RGBW32(r,g,b,w), aa); }
    inline void setPixelColor(float i, CRGB c, bool aa = true)                                         { setPixelColor(i, RGBW32(c.r,c.g,c.b,0), aa); }
    #endif
    #ifndef WLED_DISABLE_MODE_BLEND
    static inline void setClippingRect(int startX, int stopX, int startY = 0, int stopY = 1) { _clipStart = startX; _clipStop = stopX; _clipStartY = startY; _clipStopY = stopY; };
    #endif
    bool isPixelClipped(int i);
    uint32_t getPixelColor(int i);
    // 1D support functions (some implement 2D as well)
    void blur(uint8_t, bool smear = false);
    void fill(uint32_t c);
    void fade_out(uint8_t r);
    void fadeToBlackBy(uint8_t fadeBy);
    inline void blendPixelColor(int n, uint32_t color, uint8_t blend)    { setPixelColor(n, color_blend(getPixelColor(n), color, blend)); }
    inline void blendPixelColor(int n, CRGB c, uint8_t blend)            { blendPixelColor(n, RGBW32(c.r,c.g,c.b,0), blend); }
    inline void addPixelColor(int n, uint32_t color, bool fast = false)  { setPixelColor(n, color_add(getPixelColor(n), color, fast)); }
    inline void addPixelColor(int n, byte r, byte g, byte b, byte w = 0, bool fast = false) { addPixelColor(n, RGBW32(r,g,b,w), fast); }
    inline void addPixelColor(int n, CRGB c, bool fast = false)          { addPixelColor(n, RGBW32(c.r,c.g,c.b,0), fast); }
    inline void fadePixelColor(uint16_t n, uint8_t fade)                 { setPixelColor(n, color_fade(getPixelColor(n), fade, true)); }
    uint32_t color_from_palette(uint16_t, bool mapping, bool wrap, uint8_t mcol, uint8_t pbri = 255);
    uint32_t color_wheel(uint8_t pos);

    // 2D matrix
    uint16_t virtualWidth(void)  const; // segment width in virtual pixels (accounts for groupping and spacing)
    uint16_t virtualHeight(void) const; // segment height in virtual pixels (accounts for groupping and spacing)
    uint16_t nrOfVStrips(void) const;   // returns number of virtual vertical strips in 2D matrix (used to expand 1D effects into 2D)
  #ifndef WLED_DISABLE_2D
    uint16_t XY(uint16_t x, uint16_t y); // support function to get relative index within segment
    void setPixelColorXY(int x, int y, uint32_t c); // set relative pixel within segment with color
    inline void setPixelColorXY(unsigned x, unsigned y, uint32_t c)               { setPixelColorXY(int(x), int(y), c); }
    inline void setPixelColorXY(int x, int y, byte r, byte g, byte b, byte w = 0) { setPixelColorXY(x, y, RGBW32(r,g,b,w)); }
    inline void setPixelColorXY(int x, int y, CRGB c)                             { setPixelColorXY(x, y, RGBW32(c.r,c.g,c.b,0)); }
    #ifdef WLED_USE_AA_PIXELS
    void setPixelColorXY(float x, float y, uint32_t c, bool aa = true);
    inline void setPixelColorXY(float x, float y, byte r, byte g, byte b, byte w = 0, bool aa = true) { setPixelColorXY(x, y, RGBW32(r,g,b,w), aa); }
    inline void setPixelColorXY(float x, float y, CRGB c, bool aa = true)                             { setPixelColorXY(x, y, RGBW32(c.r,c.g,c.b,0), aa); }
    #endif
<<<<<<< HEAD
    bool isPixelXYClipped(int x, int y);
    uint32_t getPixelColorXY(uint16_t x, uint16_t y);
=======
    uint32_t getPixelColorXY(int x, int y);
>>>>>>> d48bab02
    // 2D support functions
    inline void blendPixelColorXY(uint16_t x, uint16_t y, uint32_t color, uint8_t blend) { setPixelColorXY(x, y, color_blend(getPixelColorXY(x,y), color, blend)); }
    inline void blendPixelColorXY(uint16_t x, uint16_t y, CRGB c, uint8_t blend)         { blendPixelColorXY(x, y, RGBW32(c.r,c.g,c.b,0), blend); }
    inline void addPixelColorXY(int x, int y, uint32_t color, bool fast = false)         { setPixelColorXY(x, y, color_add(getPixelColorXY(x,y), color, fast)); }
    inline void addPixelColorXY(int x, int y, byte r, byte g, byte b, byte w = 0, bool fast = false) { addPixelColorXY(x, y, RGBW32(r,g,b,w), fast); }
    inline void addPixelColorXY(int x, int y, CRGB c, bool fast = false)                             { addPixelColorXY(x, y, RGBW32(c.r,c.g,c.b,0), fast); }
    inline void fadePixelColorXY(uint16_t x, uint16_t y, uint8_t fade)                               { setPixelColorXY(x, y, color_fade(getPixelColorXY(x,y), fade, true)); }
    void box_blur(uint16_t i, bool vertical, fract8 blur_amount); // 1D box blur (with weight)
    void blurRow(uint32_t row, fract8 blur_amount, bool smear = false);
    void blurCol(uint32_t col, fract8 blur_amount, bool smear = false);
    void moveX(int8_t delta, bool wrap = false);
    void moveY(int8_t delta, bool wrap = false);
    void move(uint8_t dir, uint8_t delta, bool wrap = false);
    void draw_circle(uint16_t cx, uint16_t cy, uint8_t radius, CRGB c);
    void fill_circle(uint16_t cx, uint16_t cy, uint8_t radius, CRGB c);
    void drawLine(uint16_t x0, uint16_t y0, uint16_t x1, uint16_t y1, uint32_t c);
    inline void drawLine(uint16_t x0, uint16_t y0, uint16_t x1, uint16_t y1, CRGB c) { drawLine(x0, y0, x1, y1, RGBW32(c.r,c.g,c.b,0)); } // automatic inline
    void drawCharacter(unsigned char chr, int16_t x, int16_t y, uint8_t w, uint8_t h, uint32_t color, uint32_t col2 = 0, int8_t rotate = 0);
    inline void drawCharacter(unsigned char chr, int16_t x, int16_t y, uint8_t w, uint8_t h, CRGB c) { drawCharacter(chr, x, y, w, h, RGBW32(c.r,c.g,c.b,0)); } // automatic inline
    inline void drawCharacter(unsigned char chr, int16_t x, int16_t y, uint8_t w, uint8_t h, CRGB c, CRGB c2, int8_t rotate = 0) { drawCharacter(chr, x, y, w, h, RGBW32(c.r,c.g,c.b,0), RGBW32(c2.r,c2.g,c2.b,0), rotate); } // automatic inline
    void wu_pixel(uint32_t x, uint32_t y, CRGB c);
    void blur1d(fract8 blur_amount); // blur all rows in 1 dimension
    inline void blur2d(fract8 blur_amount) { blur(blur_amount); }
    inline void fill_solid(CRGB c) { fill(RGBW32(c.r,c.g,c.b,0)); }
    void nscale8(uint8_t scale);
  #else
    inline uint16_t XY(uint16_t x, uint16_t y)                                    { return x; }
    inline void setPixelColorXY(int x, int y, uint32_t c)                         { setPixelColor(x, c); }
    inline void setPixelColorXY(unsigned x, unsigned y, uint32_t c)               { setPixelColor(int(x), c); }
    inline void setPixelColorXY(int x, int y, byte r, byte g, byte b, byte w = 0) { setPixelColor(x, RGBW32(r,g,b,w)); }
    inline void setPixelColorXY(int x, int y, CRGB c)                             { setPixelColor(x, RGBW32(c.r,c.g,c.b,0)); }
    #ifdef WLED_USE_AA_PIXELS
    inline void setPixelColorXY(float x, float y, uint32_t c, bool aa = true)     { setPixelColor(x, c, aa); }
    inline void setPixelColorXY(float x, float y, byte r, byte g, byte b, byte w = 0, bool aa = true) { setPixelColor(x, RGBW32(r,g,b,w), aa); }
    inline void setPixelColorXY(float x, float y, CRGB c, bool aa = true)         { setPixelColor(x, RGBW32(c.r,c.g,c.b,0), aa); }
    #endif
    inline bool isPixelXYClipped(int x, int y)                                    { return isPixelClipped(x); }
    inline uint32_t getPixelColorXY(uint16_t x, uint16_t y)                       { return getPixelColor(x); }
    inline void blendPixelColorXY(uint16_t x, uint16_t y, uint32_t c, uint8_t blend) { blendPixelColor(x, c, blend); }
    inline void blendPixelColorXY(uint16_t x, uint16_t y, CRGB c, uint8_t blend)  { blendPixelColor(x, RGBW32(c.r,c.g,c.b,0), blend); }
    inline void addPixelColorXY(int x, int y, uint32_t color, bool fast = false)  { addPixelColor(x, color, fast); }
    inline void addPixelColorXY(int x, int y, byte r, byte g, byte b, byte w = 0, bool fast = false) { addPixelColor(x, RGBW32(r,g,b,w), fast); }
    inline void addPixelColorXY(int x, int y, CRGB c, bool fast = false)          { addPixelColor(x, RGBW32(c.r,c.g,c.b,0), fast); }
    inline void fadePixelColorXY(uint16_t x, uint16_t y, uint8_t fade)            { fadePixelColor(x, fade); }
    inline void box_blur(uint16_t i, bool vertical, fract8 blur_amount) {}
    inline void blurRow(uint32_t row, fract8 blur_amount, bool smear = false) {}
    inline void blurCol(uint32_t col, fract8 blur_amount, bool smear = false) {}
    inline void moveX(int8_t delta, bool wrap = false) {}
    inline void moveY(int8_t delta, bool wrap = false) {}
    inline void move(uint8_t dir, uint8_t delta, bool wrap = false) {}
    inline void fill_circle(uint16_t cx, uint16_t cy, uint8_t radius, CRGB c) {}
    inline void drawLine(uint16_t x0, uint16_t y0, uint16_t x1, uint16_t y1, uint32_t c) {}
    inline void drawLine(uint16_t x0, uint16_t y0, uint16_t x1, uint16_t y1, CRGB c) {}
    inline void drawCharacter(unsigned char chr, int16_t x, int16_t y, uint8_t w, uint8_t h, uint32_t color, uint32_t = 0, int8_t = 0) {}
    inline void drawCharacter(unsigned char chr, int16_t x, int16_t y, uint8_t w, uint8_t h, CRGB color) {}
    inline void drawCharacter(unsigned char chr, int16_t x, int16_t y, uint8_t w, uint8_t h, CRGB c, CRGB c2, int8_t rotate = 0) {}
    inline void wu_pixel(uint32_t x, uint32_t y, CRGB c) {}
  #endif
} segment;
//static int segSize = sizeof(Segment);

// main "strip" class
class WS2812FX {  // 96 bytes
  typedef uint16_t (*mode_ptr)(void); // pointer to mode function
  typedef void (*show_callback)(void); // pre show callback
  typedef struct ModeData {
    uint8_t     _id;   // mode (effect) id
    mode_ptr    _fcn;  // mode (effect) function
    const char *_data; // mode (effect) name and its UI control data
    ModeData(uint8_t id, uint16_t (*fcn)(void), const char *data) : _id(id), _fcn(fcn), _data(data) {}
  } mode_data_t;

  static WS2812FX* instance;

  public:

    WS2812FX() :
      paletteBlend(0),
      now(millis()),
      timebase(0),
      isMatrix(false),
#ifndef WLED_DISABLE_2D
      panels(1),
#endif
      // semi-private (just obscured) used in effect functions through macros
      _currentPalette(CRGBPalette16(CRGB::Black)),
      _colors_t{0,0,0},
      _virtualSegmentLength(0),
      // true private variables
      _suspend(false),
      _length(DEFAULT_LED_COUNT),
      _brightness(DEFAULT_BRIGHTNESS),
      _transitionDur(750),
      _targetFps(WLED_FPS),
      _frametime(FRAMETIME_FIXED),
      _cumulativeFps(2),
      _isServicing(false),
      _isOffRefreshRequired(false),
      _hasWhiteChannel(false),
      _triggered(false),
      _modeCount(MODE_COUNT),
      _callback(nullptr),
      customMappingTable(nullptr),
      customMappingSize(0),
      _lastShow(0),
      _segment_index(0),
      _mainSegment(0),
      _queuedChangesSegId(255),
      _qStart(0),
      _qStop(0),
      _qStartY(0),
      _qStopY(0),
      _qGrouping(0),
      _qSpacing(0),
      _qOffset(0)
    {
      WS2812FX::instance = this;
      _mode.reserve(_modeCount);     // allocate memory to prevent initial fragmentation (does not increase size())
      _modeData.reserve(_modeCount); // allocate memory to prevent initial fragmentation (does not increase size())
      if (_mode.capacity() <= 1 || _modeData.capacity() <= 1) _modeCount = 1; // memory allocation failed only show Solid
      else setupEffectData();
    }

    ~WS2812FX() {
      if (customMappingTable) delete[] customMappingTable;
      _mode.clear();
      _modeData.clear();
      _segments.clear();
#ifndef WLED_DISABLE_2D
      panel.clear();
#endif
      customPalettes.clear();
    }

    static WS2812FX* getInstance(void) { return instance; }

    void
#ifdef WLED_DEBUG
      printSize(),                                // prints memory usage for strip components
#endif
      finalizeInit(),                             // initialises strip components
      service(void),                              // executes effect functions when due and calls strip.show()
      setMode(uint8_t segid, uint8_t m),          // sets effect/mode for given segment (high level API)
      setColor(uint8_t slot, uint32_t c),         // sets color (in slot) for given segment (high level API)
      setCCT(uint16_t k),                         // sets global CCT (either in relative 0-255 value or in K)
      setBrightness(uint8_t b, bool direct = false),    // sets strip brightness
      setRange(uint16_t i, uint16_t i2, uint32_t col),  // used for clock overlay
      purgeSegments(void),                        // removes inactive segments from RAM (may incure penalty and memory fragmentation but reduces vector footprint)
      setSegment(uint8_t n, uint16_t start, uint16_t stop, uint8_t grouping = 1, uint8_t spacing = 0, uint16_t offset = UINT16_MAX, uint16_t startY=0, uint16_t stopY=1),
      setMainSegmentId(uint8_t n),
      resetSegments(),                            // marks all segments for reset
      makeAutoSegments(bool forceReset = false),  // will create segments based on configured outputs
      fixInvalidSegments(),                       // fixes incorrect segment configuration
      setPixelColor(unsigned n, uint32_t c),      // paints absolute strip pixel with index n and color c
      show(void),                                 // initiates LED output
      setTargetFps(uint8_t fps),
      addEffect(uint8_t id, mode_ptr mode_fn, const char *mode_name), // add effect to the list; defined in FX.cpp
      setupEffectData(void);                      // add default effects to the list; defined in FX.cpp

    inline void resetTimebase()           { timebase = 0U - millis(); }
    inline void restartRuntime()          { for (Segment &seg : _segments) seg.markForReset(); }
    inline void setTransitionMode(bool t) { for (Segment &seg : _segments) seg.startTransition(t ? _transitionDur : 0); }
    inline void setColor(uint8_t slot, uint8_t r, uint8_t g, uint8_t b, uint8_t w = 0)    { setColor(slot, RGBW32(r,g,b,w)); }
    inline void setPixelColor(unsigned n, uint8_t r, uint8_t g, uint8_t b, uint8_t w = 0) { setPixelColor(n, RGBW32(r,g,b,w)); }
    inline void setPixelColor(unsigned n, CRGB c)                                         { setPixelColor(n, c.red, c.green, c.blue); }
    inline void fill(uint32_t c)          { for (unsigned i = 0; i < getLengthTotal(); i++) setPixelColor(i, c); } // fill whole strip with color (inline)
    inline void trigger(void)                                 { _triggered = true; }  // Forces the next frame to be computed on all active segments.
    inline void setShowCallback(show_callback cb)             { _callback = cb; }
    inline void setTransition(uint16_t t)                     { _transitionDur = t; } // sets transition time (in ms)
    inline void appendSegment(const Segment &seg = Segment()) { if (_segments.size() < getMaxSegments()) _segments.push_back(seg); }
    inline void suspend(void)                                 { _suspend = true; }    // will suspend (and canacel) strip.service() execution
    inline void resume(void)                                  { _suspend = false; }   // will resume strip.service() execution

    bool
      checkSegmentAlignment(void),
      hasRGBWBus(void),
      hasCCTBus(void),
      // return true if the strip is being sent pixel updates
      isUpdating(void),
      deserializeMap(uint8_t n=0);

    inline bool isServicing(void)          { return _isServicing; }           // returns true if strip.service() is executing
    inline bool hasWhiteChannel(void)      { return _hasWhiteChannel; }       // returns true if strip contains separate white chanel
    inline bool isOffRefreshRequired(void) { return _isOffRefreshRequired; }  // returns true if strip requires regular updates (i.e. TM1814 chipset)
    inline bool isSuspended(void)          { return _suspend; }               // returns true if strip.service() execution is suspended
    inline bool needsUpdate(void)          { return _triggered; }             // returns true if strip received a trigger() request

    uint8_t
      paletteBlend,
      getActiveSegmentsNum(void),
      getFirstSelectedSegId(void),
      getLastActiveSegmentId(void),
      getActiveSegsLightCapabilities(bool selectedOnly = false);

    inline uint8_t getBrightness(void)    { return _brightness; }       // returns current strip brightness
    inline uint8_t getMaxSegments(void)   { return MAX_NUM_SEGMENTS; }  // returns maximum number of supported segments (fixed value)
    inline uint8_t getSegmentsNum(void)   { return _segments.size(); }  // returns currently present segments
    inline uint8_t getCurrSegmentId(void) { return _segment_index; }    // returns current segment index (only valid while strip.isServicing())
    inline uint8_t getMainSegmentId(void) { return _mainSegment; }      // returns main segment index
    inline uint8_t getPaletteCount()      { return 13 + GRADIENT_PALETTE_COUNT + customPalettes.size(); }
    inline uint8_t getTargetFps()         { return _targetFps; }        // returns rough FPS value for las 2s interval
    inline uint8_t getModeCount()         { return _modeCount; }        // returns number of registered modes/effects

    uint16_t
      getLengthPhysical(void),
      getLengthTotal(void), // will include virtual/nonexistent pixels in matrix
      getFps(),
      getMappedPixelIndex(uint16_t index);

    inline uint16_t getFrameTime(void)    { return _frametime; }        // returns amount of time a frame should take (in ms)
    inline uint16_t getMinShowDelay(void) { return MIN_SHOW_DELAY; }    // returns minimum amount of time strip.service() can be delayed (constant)
    inline uint16_t getLength(void)       { return _length; }           // returns actual amount of LEDs on a strip (2D matrix may have less LEDs than W*H)
    inline uint16_t getTransition(void)   { return _transitionDur; }    // returns currently set transition time (in ms)

    uint32_t
      now,
      timebase,
      getPixelColor(uint16_t);

    inline uint32_t getLastShow(void)   { return _lastShow; }           // returns millis() timestamp of last strip.show() call
    inline uint32_t segColor(uint8_t i) { return _colors_t[i]; }        // returns currently valid color (for slot i) AKA SEGCOLOR(); may be blended between two colors while in transition

    const char *
      getModeData(uint8_t id = 0) { return (id && id<_modeCount) ? _modeData[id] : PSTR("Solid"); }

    const char **
      getModeDataSrc(void) { return &(_modeData[0]); } // vectors use arrays for underlying data

    Segment&        getSegment(uint8_t id);
    inline Segment& getFirstSelectedSeg(void) { return _segments[getFirstSelectedSegId()]; }  // returns reference to first segment that is "selected"
    inline Segment& getMainSegment(void)      { return _segments[getMainSegmentId()]; }       // returns reference to main segment
    inline Segment* getSegments(void)         { return &(_segments[0]); }                     // returns pointer to segment vector structure (warning: use carefully)

  // 2D support (panels)
    bool
      isMatrix;

#ifndef WLED_DISABLE_2D
    #define WLED_MAX_PANELS 64
    uint8_t
      panels;

    typedef struct panel_t {
      uint16_t xOffset; // x offset relative to the top left of matrix in LEDs
      uint16_t yOffset; // y offset relative to the top left of matrix in LEDs
      uint8_t  width;   // width of the panel
      uint8_t  height;  // height of the panel
      union {
        uint8_t options;
        struct {
          bool bottomStart : 1; // starts at bottom?
          bool rightStart  : 1; // starts on right?
          bool vertical    : 1; // is vertical?
          bool serpentine  : 1; // is serpentine?
        };
      };
      panel_t()
        : xOffset(0)
        , yOffset(0)
        , width(8)
        , height(8)
        , options(0)
      {}
    } Panel;
    std::vector<Panel> panel;
#endif

    void setUpMatrix();     // sets up automatic matrix ledmap from panel configuration

    // outsmart the compiler :) by correctly overloading
    inline void setPixelColorXY(int x, int y, uint32_t c)   { setPixelColor((unsigned)(y * Segment::maxWidth + x), c); }
    inline void setPixelColorXY(int x, int y, byte r, byte g, byte b, byte w = 0) { setPixelColorXY(x, y, RGBW32(r,g,b,w)); }
    inline void setPixelColorXY(int x, int y, CRGB c)       { setPixelColorXY(x, y, RGBW32(c.r,c.g,c.b,0)); }

    inline uint32_t getPixelColorXY(uint16_t x, uint16_t y) { return getPixelColor(isMatrix ? y * Segment::maxWidth + x : x);}

  // end 2D support

    void loadCustomPalettes(void); // loads custom palettes from JSON
    CRGBPalette16 _currentPalette; // palette used for current effect (includes transition)
    std::vector<CRGBPalette16> customPalettes; // TODO: move custom palettes out of WS2812FX class

    // using public variables to reduce code size increase due to inline function getSegment() (with bounds checking)
    // and color transitions
    uint32_t _colors_t[3]; // color used for effect (includes transition)
    uint16_t _virtualSegmentLength;

    std::vector<segment> _segments;
    friend class Segment;

  private:
    volatile bool _suspend;

    uint16_t _length;
    uint8_t  _brightness;
    uint16_t _transitionDur;

    uint8_t  _targetFps;
    uint16_t _frametime;
    uint16_t _cumulativeFps;

    // will require only 1 byte
    struct {
      bool _isServicing          : 1;
      bool _isOffRefreshRequired : 1; //periodic refresh is required for the strip to remain off.
      bool _hasWhiteChannel      : 1;
      bool _triggered            : 1;
    };

    uint8_t                  _modeCount;
    std::vector<mode_ptr>    _mode;     // SRAM footprint: 4 bytes per element
    std::vector<const char*> _modeData; // mode (effect) name and its slider control data array

    show_callback _callback;

    uint16_t* customMappingTable;
    uint16_t  customMappingSize;

    unsigned long _lastShow;

    uint8_t _segment_index;
    uint8_t _mainSegment;
    uint8_t _queuedChangesSegId;
    uint16_t _qStart, _qStop, _qStartY, _qStopY;
    uint8_t _qGrouping, _qSpacing;
    uint16_t _qOffset;
/*
    void
      setUpSegmentFromQueuedChanges(void);
*/
};

extern const char JSON_mode_names[];
extern const char JSON_palette_names[];

#endif<|MERGE_RESOLUTION|>--- conflicted
+++ resolved
@@ -636,12 +636,8 @@
     inline void setPixelColorXY(float x, float y, byte r, byte g, byte b, byte w = 0, bool aa = true) { setPixelColorXY(x, y, RGBW32(r,g,b,w), aa); }
     inline void setPixelColorXY(float x, float y, CRGB c, bool aa = true)                             { setPixelColorXY(x, y, RGBW32(c.r,c.g,c.b,0), aa); }
     #endif
-<<<<<<< HEAD
     bool isPixelXYClipped(int x, int y);
-    uint32_t getPixelColorXY(uint16_t x, uint16_t y);
-=======
     uint32_t getPixelColorXY(int x, int y);
->>>>>>> d48bab02
     // 2D support functions
     inline void blendPixelColorXY(uint16_t x, uint16_t y, uint32_t color, uint8_t blend) { setPixelColorXY(x, y, color_blend(getPixelColorXY(x,y), color, blend)); }
     inline void blendPixelColorXY(uint16_t x, uint16_t y, CRGB c, uint8_t blend)         { blendPixelColorXY(x, y, RGBW32(c.r,c.g,c.b,0), blend); }
