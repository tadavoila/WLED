/*
  WS2812FX.h - Library for WS2812 LED effects.
  Harm Aldick - 2016
  www.aldick.org
  LICENSE
  The MIT License (MIT)
  Copyright (c) 2016  Harm Aldick
  Permission is hereby granted, free of charge, to any person obtaining a copy
  of this software and associated documentation files (the "Software"), to deal
  in the Software without restriction, including without limitation the rights
  to use, copy, modify, merge, publish, distribute, sublicense, and/or sell
  copies of the Software, and to permit persons to whom the Software is
  furnished to do so, subject to the following conditions:
  The above copyright notice and this permission notice shall be included in
  all copies or substantial portions of the Software.
  THE SOFTWARE IS PROVIDED "AS IS", WITHOUT WARRANTY OF ANY KIND, EXPRESS OR
  IMPLIED, INCLUDING BUT NOT LIMITED TO THE WARRANTIES OF MERCHANTABILITY,
  FITNESS FOR A PARTICULAR PURPOSE AND NONINFRINGEMENT. IN NO EVENT SHALL THE
  AUTHORS OR COPYRIGHT HOLDERS BE LIABLE FOR ANY CLAIM, DAMAGES OR OTHER
  LIABILITY, WHETHER IN AN ACTION OF CONTRACT, TORT OR OTHERWISE, ARISING FROM,
  OUT OF OR IN CONNECTION WITH THE SOFTWARE OR THE USE OR OTHER DEALINGS IN
  THE SOFTWARE.

  Modified for WLED
*/

#ifndef WS2812FX_h
#define WS2812FX_h

#include <vector>

#include "const.h"

#define FASTLED_INTERNAL //remove annoying pragma messages
#define USE_GET_MILLISECOND_TIMER
#include "FastLED.h"

#define DEFAULT_BRIGHTNESS (uint8_t)127
#define DEFAULT_MODE       (uint8_t)0
#define DEFAULT_SPEED      (uint8_t)128
#define DEFAULT_INTENSITY  (uint8_t)128
#define DEFAULT_COLOR      (uint32_t)0xFFAA00
#define DEFAULT_C1         (uint8_t)128
#define DEFAULT_C2         (uint8_t)128
#define DEFAULT_C3         (uint8_t)16

#ifndef MIN
#define MIN(a,b) ((a)<(b)?(a):(b))
#endif
#ifndef MAX
#define MAX(a,b) ((a)>(b)?(a):(b))
#endif

//color mangling macros
#ifndef RGBW32
#define RGBW32(r,g,b,w) (uint32_t((byte(w) << 24) | (byte(r) << 16) | (byte(g) << 8) | (byte(b))))
#endif

/* Not used in all effects yet */
#define WLED_FPS         42
#define FRAMETIME_FIXED  (1000/WLED_FPS)
#define FRAMETIME        strip.getFrameTime()

/* each segment uses 82 bytes of SRAM memory, so if you're application fails because of
  insufficient memory, decreasing MAX_NUM_SEGMENTS may help */
#ifdef ESP8266
  #define MAX_NUM_SEGMENTS    16
  /* How much data bytes all segments combined may allocate */
  #define MAX_SEGMENT_DATA  5120
#else
  #ifndef MAX_NUM_SEGMENTS
    #define MAX_NUM_SEGMENTS  32
  #endif
  #if defined(ARDUINO_ARCH_ESP32S2)
    #define MAX_SEGMENT_DATA  MAX_NUM_SEGMENTS*768 // 24k by default (S2 is short on free RAM)
  #else
    #define MAX_SEGMENT_DATA  MAX_NUM_SEGMENTS*1280 // 40k by default
  #endif
#endif

/* How much data bytes each segment should max allocate to leave enough space for other segments,
  assuming each segment uses the same amount of data. 256 for ESP8266, 640 for ESP32. */
#define FAIR_DATA_PER_SEG (MAX_SEGMENT_DATA / strip.getMaxSegments())

#define MIN_SHOW_DELAY   (_frametime < 16 ? 8 : 15)

#define NUM_COLORS       3 /* number of colors per segment */
#define SEGMENT          strip._segments[strip.getCurrSegmentId()]
#define SEGENV           strip._segments[strip.getCurrSegmentId()]
//#define SEGCOLOR(x)      strip._segments[strip.getCurrSegmentId()].currentColor(x, strip._segments[strip.getCurrSegmentId()].colors[x])
//#define SEGLEN           strip._segments[strip.getCurrSegmentId()].virtualLength()
#define SEGCOLOR(x)      strip.segColor(x) /* saves us a few kbytes of code */
#define SEGPALETTE       strip._currentPalette
#define SEGLEN           strip._virtualSegmentLength /* saves us a few kbytes of code */
#define SPEED_FORMULA_L  (5U + (50U*(255U - SEGMENT.speed))/SEGLEN)

// some common colors
#define RED        (uint32_t)0xFF0000
#define GREEN      (uint32_t)0x00FF00
#define BLUE       (uint32_t)0x0000FF
#define WHITE      (uint32_t)0xFFFFFF
#define BLACK      (uint32_t)0x000000
#define YELLOW     (uint32_t)0xFFFF00
#define CYAN       (uint32_t)0x00FFFF
#define MAGENTA    (uint32_t)0xFF00FF
#define PURPLE     (uint32_t)0x400080
#define ORANGE     (uint32_t)0xFF3000
#define PINK       (uint32_t)0xFF1493
#define ULTRAWHITE (uint32_t)0xFFFFFFFF
#define DARKSLATEGRAY (uint32_t)0x2F4F4F
#define DARKSLATEGREY DARKSLATEGRAY

// segment options
#define NO_OPTIONS   (uint16_t)0x0000
#define TRANSPOSED   (uint16_t)0x0100 // rotated 90deg & reversed
#define MIRROR_Y_2D  (uint16_t)0x0080
#define REVERSE_Y_2D (uint16_t)0x0040
#define RESET_REQ    (uint16_t)0x0020
#define FROZEN       (uint16_t)0x0010
#define MIRROR       (uint16_t)0x0008
#define SEGMENT_ON   (uint16_t)0x0004
#define REVERSE      (uint16_t)0x0002
#define SELECTED     (uint16_t)0x0001

#define FX_MODE_STATIC                   0
#define FX_MODE_BLINK                    1
#define FX_MODE_BREATH                   2
#define FX_MODE_COLOR_WIPE               3
#define FX_MODE_COLOR_WIPE_RANDOM        4
#define FX_MODE_RANDOM_COLOR             5
#define FX_MODE_COLOR_SWEEP              6
#define FX_MODE_DYNAMIC                  7
#define FX_MODE_RAINBOW                  8
#define FX_MODE_RAINBOW_CYCLE            9
#define FX_MODE_SCAN                    10
#define FX_MODE_DUAL_SCAN               11
#define FX_MODE_FADE                    12
#define FX_MODE_THEATER_CHASE           13
#define FX_MODE_THEATER_CHASE_RAINBOW   14
#define FX_MODE_RUNNING_LIGHTS          15
#define FX_MODE_SAW                     16
#define FX_MODE_TWINKLE                 17
#define FX_MODE_DISSOLVE                18
#define FX_MODE_DISSOLVE_RANDOM         19  // candidate for removal (use Dissolve with with check 3)
#define FX_MODE_SPARKLE                 20
#define FX_MODE_FLASH_SPARKLE           21
#define FX_MODE_HYPER_SPARKLE           22
#define FX_MODE_STROBE                  23
#define FX_MODE_STROBE_RAINBOW          24
#define FX_MODE_MULTI_STROBE            25
#define FX_MODE_BLINK_RAINBOW           26
#define FX_MODE_ANDROID                 27
#define FX_MODE_CHASE_COLOR             28
#define FX_MODE_CHASE_RANDOM            29
#define FX_MODE_CHASE_RAINBOW           30
#define FX_MODE_CHASE_FLASH             31
#define FX_MODE_CHASE_FLASH_RANDOM      32
#define FX_MODE_CHASE_RAINBOW_WHITE     33
#define FX_MODE_COLORFUL                34
#define FX_MODE_TRAFFIC_LIGHT           35
#define FX_MODE_COLOR_SWEEP_RANDOM      36
#define FX_MODE_RUNNING_COLOR           37
#define FX_MODE_AURORA                  38
#define FX_MODE_RUNNING_RANDOM          39
#define FX_MODE_LARSON_SCANNER          40
#define FX_MODE_COMET                   41
#define FX_MODE_FIREWORKS               42
#define FX_MODE_RAIN                    43
#define FX_MODE_TETRIX                  44  //was Merry Christmas prior to 0.12.0 (use "Chase 2" with Red/Green)
#define FX_MODE_FIRE_FLICKER            45
#define FX_MODE_GRADIENT                46
#define FX_MODE_LOADING                 47
#define FX_MODE_ROLLINGBALLS            48  //was Police before 0.14
#define FX_MODE_FAIRY                   49  //was Police All prior to 0.13.0-b6 (use "Two Dots" with Red/Blue and full intensity)
#define FX_MODE_TWO_DOTS                50
#define FX_MODE_FAIRYTWINKLE            51  //was Two Areas prior to 0.13.0-b6 (use "Two Dots" with full intensity)
#define FX_MODE_RUNNING_DUAL            52
// #define FX_MODE_HALLOWEEN               53  // removed in 0.14!
#define FX_MODE_TRICOLOR_CHASE          54
#define FX_MODE_TRICOLOR_WIPE           55
#define FX_MODE_TRICOLOR_FADE           56
#define FX_MODE_LIGHTNING               57
#define FX_MODE_ICU                     58
#define FX_MODE_MULTI_COMET             59
#define FX_MODE_DUAL_LARSON_SCANNER     60  // candidate for removal (use Scanner with with check 1)
#define FX_MODE_RANDOM_CHASE            61
#define FX_MODE_OSCILLATE               62
#define FX_MODE_PRIDE_2015              63
#define FX_MODE_JUGGLE                  64
#define FX_MODE_PALETTE                 65
#define FX_MODE_FIRE_2012               66
#define FX_MODE_COLORWAVES              67
#define FX_MODE_BPM                     68
#define FX_MODE_FILLNOISE8              69
#define FX_MODE_NOISE16_1               70
#define FX_MODE_NOISE16_2               71
#define FX_MODE_NOISE16_3               72
#define FX_MODE_NOISE16_4               73
#define FX_MODE_COLORTWINKLE            74
#define FX_MODE_LAKE                    75
#define FX_MODE_METEOR                  76
#define FX_MODE_METEOR_SMOOTH           77
#define FX_MODE_RAILWAY                 78
#define FX_MODE_RIPPLE                  79
#define FX_MODE_TWINKLEFOX              80
#define FX_MODE_TWINKLECAT              81
#define FX_MODE_HALLOWEEN_EYES          82
#define FX_MODE_STATIC_PATTERN          83
#define FX_MODE_TRI_STATIC_PATTERN      84
#define FX_MODE_SPOTS                   85
#define FX_MODE_SPOTS_FADE              86
#define FX_MODE_GLITTER                 87
#define FX_MODE_CANDLE                  88
#define FX_MODE_STARBURST               89
#define FX_MODE_EXPLODING_FIREWORKS     90
#define FX_MODE_BOUNCINGBALLS           91
#define FX_MODE_SINELON                 92
#define FX_MODE_SINELON_DUAL            93
#define FX_MODE_SINELON_RAINBOW         94
#define FX_MODE_POPCORN                 95
#define FX_MODE_DRIP                    96
#define FX_MODE_PLASMA                  97
#define FX_MODE_PERCENT                 98
#define FX_MODE_RIPPLE_RAINBOW          99
#define FX_MODE_HEARTBEAT              100
#define FX_MODE_PACIFICA               101
#define FX_MODE_CANDLE_MULTI           102
#define FX_MODE_SOLID_GLITTER          103  // candidate for removal (use glitter)
#define FX_MODE_SUNRISE                104
#define FX_MODE_PHASED                 105
#define FX_MODE_TWINKLEUP              106
#define FX_MODE_NOISEPAL               107
#define FX_MODE_SINEWAVE               108
#define FX_MODE_PHASEDNOISE            109
#define FX_MODE_FLOW                   110
#define FX_MODE_CHUNCHUN               111
#define FX_MODE_DANCING_SHADOWS        112
#define FX_MODE_WASHING_MACHINE        113
#define FX_MODE_2DPLASMAROTOZOOM       114 // was Candy Cane prior to 0.14 (use Chase 2)
#define FX_MODE_BLENDS                 115
#define FX_MODE_TV_SIMULATOR           116
#define FX_MODE_DYNAMIC_SMOOTH         117 // candidate for removal (check3 in dynamic)

// new 0.14 2D effects
#define FX_MODE_2DSPACESHIPS           118 //gap fill
#define FX_MODE_2DCRAZYBEES            119 //gap fill
#define FX_MODE_2DGHOSTRIDER           120 //gap fill
#define FX_MODE_2DBLOBS                121 //gap fill
#define FX_MODE_2DSCROLLTEXT           122 //gap fill
#define FX_MODE_2DDRIFTROSE            123 //gap fill
#define FX_MODE_2DDISTORTIONWAVES      124 //gap fill
#define FX_MODE_2DSOAP                 125 //gap fill
#define FX_MODE_2DOCTOPUS              126 //gap fill
#define FX_MODE_2DWAVINGCELL           127 //gap fill

// WLED-SR effects (SR compatible IDs !!!)
#define FX_MODE_PIXELS                 128
#define FX_MODE_PIXELWAVE              129
#define FX_MODE_JUGGLES                130
#define FX_MODE_MATRIPIX               131
#define FX_MODE_GRAVIMETER             132
#define FX_MODE_PLASMOID               133
#define FX_MODE_PUDDLES                134
#define FX_MODE_MIDNOISE               135
#define FX_MODE_NOISEMETER             136
#define FX_MODE_FREQWAVE               137
#define FX_MODE_FREQMATRIX             138
#define FX_MODE_2DGEQ                  139
#define FX_MODE_WATERFALL              140
#define FX_MODE_FREQPIXELS             141
#define FX_MODE_BINMAP                 142
#define FX_MODE_NOISEFIRE              143
#define FX_MODE_PUDDLEPEAK             144
#define FX_MODE_NOISEMOVE              145
#define FX_MODE_2DNOISE                146
#define FX_MODE_PERLINMOVE             147
#define FX_MODE_RIPPLEPEAK             148
#define FX_MODE_2DFIRENOISE            149
#define FX_MODE_2DSQUAREDSWIRL         150
// #define FX_MODE_2DFIRE2012             151
#define FX_MODE_2DDNA                  152
#define FX_MODE_2DMATRIX               153
#define FX_MODE_2DMETABALLS            154
#define FX_MODE_FREQMAP                155
#define FX_MODE_GRAVCENTER             156
#define FX_MODE_GRAVCENTRIC            157
#define FX_MODE_GRAVFREQ               158
#define FX_MODE_DJLIGHT                159
#define FX_MODE_2DFUNKYPLANK           160
//#define FX_MODE_2DCENTERBARS           161
#define FX_MODE_2DPULSER               162
#define FX_MODE_BLURZ                  163
#define FX_MODE_2DDRIFT                164
#define FX_MODE_2DWAVERLY              165
#define FX_MODE_2DSUNRADIATION         166
#define FX_MODE_2DCOLOREDBURSTS        167
#define FX_MODE_2DJULIA                168
// #define FX_MODE_2DPOOLNOISE            169 //have been removed in WLED SR in the past because of low mem but should be added back
// #define FX_MODE_2DTWISTER              170 //have been removed in WLED SR in the past because of low mem but should be added back
// #define FX_MODE_2DCAELEMENTATY         171 //have been removed in WLED SR in the past because of low mem but should be added back
#define FX_MODE_2DGAMEOFLIFE           172
#define FX_MODE_2DTARTAN               173
#define FX_MODE_2DPOLARLIGHTS          174
#define FX_MODE_2DSWIRL                175
#define FX_MODE_2DLISSAJOUS            176
#define FX_MODE_2DFRIZZLES             177
#define FX_MODE_2DPLASMABALL           178
#define FX_MODE_FLOWSTRIPE             179
#define FX_MODE_2DHIPHOTIC             180
#define FX_MODE_2DSINDOTS              181
#define FX_MODE_2DDNASPIRAL            182
#define FX_MODE_2DBLACKHOLE            183
#define FX_MODE_WAVESINS               184
#define FX_MODE_ROCKTAVES              185
#define FX_MODE_2DAKEMI                186

#define MODE_COUNT                     187


#define BLEND_STYLE_FADE            0
#define BLEND_STYLE_FAIRY_DUST      1
#define BLEND_STYLE_SWIPE_RIGHT     2
#define BLEND_STYLE_SWIPE_LEFT      3
#define BLEND_STYLE_PINCH_OUT       4
#define BLEND_STYLE_INSIDE_OUT      5
#define BLEND_STYLE_SWIPE_UP        6
#define BLEND_STYLE_SWIPE_DOWN      7
#define BLEND_STYLE_OPEN_H          8
#define BLEND_STYLE_OPEN_V          9
#define BLEND_STYLE_PUSH_TL         10
#define BLEND_STYLE_PUSH_TR         11
#define BLEND_STYLE_PUSH_BR         12
#define BLEND_STYLE_PUSH_BL         13

#define BLEND_STYLE_COUNT           14


typedef enum mapping1D2D {
  M12_Pixels = 0,
  M12_pBar = 1,
  M12_pArc = 2,
  M12_pCorner = 3
} mapping1D2D_t;

// segment, 80 bytes
typedef struct Segment {
  public:
    uint16_t start; // start index / start X coordinate 2D (left)
    uint16_t stop;  // stop index / stop X coordinate 2D (right); segment is invalid if stop == 0
    uint16_t offset;
    uint8_t  speed;
    uint8_t  intensity;
    uint8_t  palette;
    uint8_t  mode;
    union {
      uint16_t options; //bit pattern: msb first: [transposed mirrorY reverseY] transitional (tbd) paused needspixelstate mirrored on reverse selected
      struct {
        bool    selected    : 1;  //     0 : selected
        bool    reverse     : 1;  //     1 : reversed
        bool    on          : 1;  //     2 : is On
        bool    mirror      : 1;  //     3 : mirrored
        bool    freeze      : 1;  //     4 : paused/frozen
        bool    reset       : 1;  //     5 : indicates that Segment runtime requires reset
        bool    reverse_y   : 1;  //     6 : reversed Y (2D)
        bool    mirror_y    : 1;  //     7 : mirrored Y (2D)
        bool    transpose   : 1;  //     8 : transposed (2D, swapped X & Y)
        uint8_t map1D2D     : 3;  //  9-11 : mapping for 1D effect on 2D (0-use as strip, 1-expand vertically, 2-circular/arc, 3-rectangular/corner, ...)
        uint8_t soundSim    : 2;  // 12-13 : 0-3 sound simulation types ("soft" & "hard" or "on"/"off")
        uint8_t set         : 2;  // 14-15 : 0-3 UI segment sets/groups
      };
    };
    uint8_t  grouping, spacing;
    uint8_t  opacity;
    uint32_t colors[NUM_COLORS];
    uint8_t  cct;                 //0==1900K, 255==10091K
    uint8_t  custom1, custom2;    // custom FX parameters/sliders
    struct {
      uint8_t custom3 : 5;        // reduced range slider (0-31)
      bool    check1  : 1;        // checkmark 1
      bool    check2  : 1;        // checkmark 2
      bool    check3  : 1;        // checkmark 3
    };
    uint8_t startY;  // start Y coodrinate 2D (top); there should be no more than 255 rows
    uint8_t stopY;   // stop Y coordinate 2D (bottom); there should be no more than 255 rows
    char    *name;

    // runtime data
    unsigned long next_time;  // millis() of next update
    uint32_t step;  // custom "step" var
    uint32_t call;  // call counter
    uint16_t aux0;  // custom var
    uint16_t aux1;  // custom var
    byte     *data; // effect data pointer
    static uint16_t maxWidth, maxHeight;  // these define matrix width & height (max. segment dimensions)

    typedef struct TemporarySegmentData {
      uint16_t _optionsT;
      uint32_t _colorT[NUM_COLORS];
      uint8_t  _speedT;
      uint8_t  _intensityT;
      uint8_t  _custom1T, _custom2T;   // custom FX parameters/sliders
      struct {
        uint8_t _custom3T : 5;        // reduced range slider (0-31)
        bool    _check1T  : 1;        // checkmark 1
        bool    _check2T  : 1;        // checkmark 2
        bool    _check3T  : 1;        // checkmark 3
      };
      uint16_t _aux0T;
      uint16_t _aux1T;
      uint32_t _stepT;
      uint32_t _callT;
      uint8_t *_dataT;
      uint16_t _dataLenT;
      TemporarySegmentData()
        : _dataT(nullptr) // just in case...
        , _dataLenT(0)
      {}
    } tmpsegd_t;

  private:
    union {
      uint8_t  _capabilities;
      struct {
        bool    _isRGB    : 1;
        bool    _hasW     : 1;
        bool    _isCCT    : 1;
        bool    _manualW  : 1;
        uint8_t _reserved : 4;
      };
    };
    uint16_t        _dataLen;
    static uint16_t _usedSegmentData;

    // perhaps this should be per segment, not static
    static CRGBPalette16 _randomPalette;      // actual random palette
    static CRGBPalette16 _newRandomPalette;   // target random palette
    static uint16_t _lastPaletteChange;       // last random palette change time in millis()/1000
    static uint16_t _lastPaletteBlend;        // blend palette according to set Transition Delay in millis()%0xFFFF
    #ifndef WLED_DISABLE_MODE_BLEND
    static bool          _modeBlend;          // mode/effect blending semaphore
    // clipping
    static uint16_t _clipStart, _clipStop;
    static uint8_t  _clipStartY, _clipStopY;
    #endif

    // transition data, valid only if transitional==true, holds values during transition (72 bytes)
    struct Transition {
      #ifndef WLED_DISABLE_MODE_BLEND
      tmpsegd_t     _segT;        // previous segment environment
      uint8_t       _modeT;       // previous mode/effect
      #else
      uint32_t      _colorT[NUM_COLORS];
      #endif
      uint8_t       _briT;        // temporary brightness
      uint8_t       _cctT;        // temporary CCT
      CRGBPalette16 _palT;        // temporary palette
      uint8_t       _prevPaletteBlends; // number of previous palette blends (there are max 255 blends possible)
      unsigned long _start;       // must accommodate millis()
      uint16_t      _dur;
      Transition(uint16_t dur=750)
        : _palT(CRGBPalette16(CRGB::Black))
        , _prevPaletteBlends(0)
        , _start(millis())
        , _dur(dur)
      {}
    } *_t;

  public:

    Segment(uint16_t sStart=0, uint16_t sStop=30) :
      start(sStart),
      stop(sStop),
      offset(0),
      speed(DEFAULT_SPEED),
      intensity(DEFAULT_INTENSITY),
      palette(0),
      mode(DEFAULT_MODE),
      options(SELECTED | SEGMENT_ON),
      grouping(1),
      spacing(0),
      opacity(255),
      colors{DEFAULT_COLOR,BLACK,BLACK},
      cct(127),
      custom1(DEFAULT_C1),
      custom2(DEFAULT_C2),
      custom3(DEFAULT_C3),
      check1(false),
      check2(false),
      check3(false),
      startY(0),
      stopY(1),
      name(nullptr),
      next_time(0),
      step(0),
      call(0),
      aux0(0),
      aux1(0),
      data(nullptr),
      _capabilities(0),
      _dataLen(0),
      _t(nullptr)
    {
      #ifdef WLED_DEBUG
      //Serial.printf("-- Creating segment: %p\n", this);
      #endif
    }

    Segment(uint16_t sStartX, uint16_t sStopX, uint16_t sStartY, uint16_t sStopY) : Segment(sStartX, sStopX) {
      startY = sStartY;
      stopY  = sStopY;
    }

    Segment(const Segment &orig); // copy constructor
    Segment(Segment &&orig) noexcept; // move constructor

    ~Segment() {
      #ifdef WLED_DEBUG
      //Serial.printf("-- Destroying segment: %p", this);
      //if (name) Serial.printf(" %s (%p)", name, name);
      //if (data) Serial.printf(" %d->(%p)", (int)_dataLen, data);
      //Serial.println();
      #endif
      if (name) { delete[] name; name = nullptr; }
      stopTransition();
      deallocateData();
    }

    Segment& operator= (const Segment &orig); // copy assignment
    Segment& operator= (Segment &&orig) noexcept; // move assignment

#ifdef WLED_DEBUG
    size_t getSize() const { return sizeof(Segment) + (data?_dataLen:0) + (name?strlen(name):0) + (_t?sizeof(Transition):0); }
#endif

    inline bool     getOption(uint8_t n) const { return ((options >> n) & 0x01); }
    inline bool     isSelected(void)     const { return selected; }
    inline bool     isInTransition(void) const { return _t != nullptr; }
    inline bool     isActive(void)       const { return stop > start; }
    inline bool     is2D(void)           const { return (width()>1 && height()>1); }
    inline bool     hasRGB(void)         const { return _isRGB; }
    inline bool     hasWhite(void)       const { return _hasW; }
    inline bool     isCCT(void)          const { return _isCCT; }
    inline uint16_t width(void)          const { return isActive() ? (stop - start) : 0; }  // segment width in physical pixels (length if 1D)
    inline uint16_t height(void)         const { return stopY - startY; }                   // segment height (if 2D) in physical pixels (it *is* always >=1)
    inline uint16_t length(void)         const { return width() * height(); }               // segment length (count) in physical pixels
    inline uint16_t groupLength(void)    const { return grouping + spacing; }
    inline uint8_t  getLightCapabilities(void) const { return _capabilities; }

    static uint16_t getUsedSegmentData(void)    { return _usedSegmentData; }
    static void     addUsedSegmentData(int len) { _usedSegmentData += len; }
    #ifndef WLED_DISABLE_MODE_BLEND
    static void     modeBlend(bool blend)       { _modeBlend = blend; }
    #endif
    static void     handleRandomPalette();

    void    setUp(uint16_t i1, uint16_t i2, uint8_t grp=1, uint8_t spc=0, uint16_t ofs=UINT16_MAX, uint16_t i1Y=0, uint16_t i2Y=1);
    bool    setColor(uint8_t slot, uint32_t c); //returns true if changed
    void    setCCT(uint16_t k);
    void    setOpacity(uint8_t o);
    void    setOption(uint8_t n, bool val);
    void    setMode(uint8_t fx, bool loadDefaults = false);
    void    setPalette(uint8_t pal);
    uint8_t differs(Segment& b) const;
    void    refreshLightCapabilities(void);

    // runtime data functions
    inline uint16_t dataSize(void) const { return _dataLen; }
    bool allocateData(size_t len);  // allocates effect data buffer in heap and clears it
    void deallocateData(void);      // deallocates (frees) effect data buffer from heap
    void resetIfRequired(void);     // sets all SEGENV variables to 0 and clears data buffer
    /**
      * Flags that before the next effect is calculated,
      * the internal segment state should be reset.
      * Call resetIfRequired before calling the next effect function.
      * Safe to call from interrupts and network requests.
      */
    inline void markForReset(void) { reset = true; }  // setOption(SEG_OPTION_RESET, true)

    // transition functions
    void     startTransition(uint16_t dur);     // transition has to start before actual segment values change
    void     stopTransition(void);              // ends transition mode by destroying transition structure
    void     handleTransition(void);
    #ifndef WLED_DISABLE_MODE_BLEND
    void     swapSegenv(tmpsegd_t &tmpSegD);    // copies segment data into specifed buffer, if buffer is not a transition buffer, segment data is overwritten from transition buffer
    void     restoreSegenv(tmpsegd_t &tmpSegD); // restores segment data from buffer, if buffer is not transition buffer, changed values are copied to transition buffer
    #endif
    uint16_t progress(void);                    // transition progression between 0-65535
    uint8_t  currentBri(bool useCct = false);   // current segment brightness/CCT (blended while in transition)
    uint8_t  currentMode(void);                 // currently active effect/mode (while in transition)
    uint32_t currentColor(uint8_t slot);        // currently active segment color (blended while in transition)
    CRGBPalette16 &loadPalette(CRGBPalette16 &tgt, uint8_t pal);
    CRGBPalette16 &currentPalette(CRGBPalette16 &tgt, uint8_t paletteID);

    // 1D strip
    uint16_t virtualLength(void) const;
    void setPixelColor(int n, uint32_t c); // set relative pixel within segment with color
    inline void setPixelColor(unsigned n, uint32_t c)                    { setPixelColor(int(n), c); }
    inline void setPixelColor(int n, byte r, byte g, byte b, byte w = 0) { setPixelColor(n, RGBW32(r,g,b,w)); }
    inline void setPixelColor(int n, CRGB c)                             { setPixelColor(n, RGBW32(c.r,c.g,c.b,0)); }
    #ifdef WLED_USE_AA_PIXELS
    void setPixelColor(float i, uint32_t c, bool aa = true);
    inline void setPixelColor(float i, uint8_t r, uint8_t g, uint8_t b, uint8_t w = 0, bool aa = true) { setPixelColor(i, RGBW32(r,g,b,w), aa); }
    inline void setPixelColor(float i, CRGB c, bool aa = true)                                         { setPixelColor(i, RGBW32(c.r,c.g,c.b,0), aa); }
<<<<<<< HEAD
    #ifndef WLED_DISABLE_MODE_BLEND
    static inline void setClippingRect(int startX, int stopX, int startY = 0, int stopY = 1) { _clipStart = startX; _clipStop = stopX; _clipStartY = startY; _clipStopY = stopY; };
    #endif
    bool isPixelClipped(int i);
=======
    #endif
>>>>>>> 94cdd884
    uint32_t getPixelColor(int i);
    // 1D support functions (some implement 2D as well)
    void blur(uint8_t);
    void fill(uint32_t c);
    void fade_out(uint8_t r);
    void fadeToBlackBy(uint8_t fadeBy);
    inline void blendPixelColor(int n, uint32_t color, uint8_t blend)    { setPixelColor(n, color_blend(getPixelColor(n), color, blend)); }
    inline void blendPixelColor(int n, CRGB c, uint8_t blend)            { blendPixelColor(n, RGBW32(c.r,c.g,c.b,0), blend); }
    inline void addPixelColor(int n, uint32_t color, bool fast = false)  { setPixelColor(n, color_add(getPixelColor(n), color, fast)); }
    inline void addPixelColor(int n, byte r, byte g, byte b, byte w = 0, bool fast = false) { addPixelColor(n, RGBW32(r,g,b,w), fast); }
    inline void addPixelColor(int n, CRGB c, bool fast = false)          { addPixelColor(n, RGBW32(c.r,c.g,c.b,0), fast); }
    inline void fadePixelColor(uint16_t n, uint8_t fade)                 { setPixelColor(n, color_fade(getPixelColor(n), fade, true)); }
    uint32_t color_from_palette(uint16_t, bool mapping, bool wrap, uint8_t mcol, uint8_t pbri = 255);
    uint32_t color_wheel(uint8_t pos);

    // 2D matrix
    uint16_t virtualWidth(void)  const; // segment width in virtual pixels (accounts for groupping and spacing)
    uint16_t virtualHeight(void) const; // segment height in virtual pixels (accounts for groupping and spacing)
    uint16_t nrOfVStrips(void) const;   // returns number of virtual vertical strips in 2D matrix (used to expand 1D effects into 2D)
  #ifndef WLED_DISABLE_2D
    uint16_t XY(uint16_t x, uint16_t y); // support function to get relative index within segment
    void setPixelColorXY(int x, int y, uint32_t c); // set relative pixel within segment with color
    inline void setPixelColorXY(unsigned x, unsigned y, uint32_t c)               { setPixelColorXY(int(x), int(y), c); }
    inline void setPixelColorXY(int x, int y, byte r, byte g, byte b, byte w = 0) { setPixelColorXY(x, y, RGBW32(r,g,b,w)); }
    inline void setPixelColorXY(int x, int y, CRGB c)                             { setPixelColorXY(x, y, RGBW32(c.r,c.g,c.b,0)); }
    #ifdef WLED_USE_AA_PIXELS
    void setPixelColorXY(float x, float y, uint32_t c, bool aa = true);
    inline void setPixelColorXY(float x, float y, byte r, byte g, byte b, byte w = 0, bool aa = true) { setPixelColorXY(x, y, RGBW32(r,g,b,w), aa); }
    inline void setPixelColorXY(float x, float y, CRGB c, bool aa = true)                             { setPixelColorXY(x, y, RGBW32(c.r,c.g,c.b,0), aa); }
<<<<<<< HEAD
    bool isPixelXYClipped(int x, int y);
=======
    #endif
>>>>>>> 94cdd884
    uint32_t getPixelColorXY(uint16_t x, uint16_t y);
    // 2D support functions
    inline void blendPixelColorXY(uint16_t x, uint16_t y, uint32_t color, uint8_t blend) { setPixelColorXY(x, y, color_blend(getPixelColorXY(x,y), color, blend)); }
    inline void blendPixelColorXY(uint16_t x, uint16_t y, CRGB c, uint8_t blend)         { blendPixelColorXY(x, y, RGBW32(c.r,c.g,c.b,0), blend); }
    inline void addPixelColorXY(int x, int y, uint32_t color, bool fast = false)         { setPixelColorXY(x, y, color_add(getPixelColorXY(x,y), color, fast)); }
    inline void addPixelColorXY(int x, int y, byte r, byte g, byte b, byte w = 0, bool fast = false) { addPixelColorXY(x, y, RGBW32(r,g,b,w), fast); }
    inline void addPixelColorXY(int x, int y, CRGB c, bool fast = false)                             { addPixelColorXY(x, y, RGBW32(c.r,c.g,c.b,0), fast); }
    inline void fadePixelColorXY(uint16_t x, uint16_t y, uint8_t fade)                               { setPixelColorXY(x, y, color_fade(getPixelColorXY(x,y), fade, true)); }
    void box_blur(uint16_t i, bool vertical, fract8 blur_amount); // 1D box blur (with weight)
    void blurRow(uint16_t row, fract8 blur_amount);
    void blurCol(uint16_t col, fract8 blur_amount);
    void moveX(int8_t delta, bool wrap = false);
    void moveY(int8_t delta, bool wrap = false);
    void move(uint8_t dir, uint8_t delta, bool wrap = false);
    void draw_circle(uint16_t cx, uint16_t cy, uint8_t radius, CRGB c);
    void fill_circle(uint16_t cx, uint16_t cy, uint8_t radius, CRGB c);
    void drawLine(uint16_t x0, uint16_t y0, uint16_t x1, uint16_t y1, uint32_t c);
    inline void drawLine(uint16_t x0, uint16_t y0, uint16_t x1, uint16_t y1, CRGB c) { drawLine(x0, y0, x1, y1, RGBW32(c.r,c.g,c.b,0)); } // automatic inline
    void drawCharacter(unsigned char chr, int16_t x, int16_t y, uint8_t w, uint8_t h, uint32_t color, uint32_t col2 = 0, int8_t rotate = 0);
    inline void drawCharacter(unsigned char chr, int16_t x, int16_t y, uint8_t w, uint8_t h, CRGB c) { drawCharacter(chr, x, y, w, h, RGBW32(c.r,c.g,c.b,0)); } // automatic inline
    inline void drawCharacter(unsigned char chr, int16_t x, int16_t y, uint8_t w, uint8_t h, CRGB c, CRGB c2, int8_t rotate = 0) { drawCharacter(chr, x, y, w, h, RGBW32(c.r,c.g,c.b,0), RGBW32(c2.r,c2.g,c2.b,0), rotate); } // automatic inline
    void wu_pixel(uint32_t x, uint32_t y, CRGB c);
    void blur1d(fract8 blur_amount); // blur all rows in 1 dimension
    inline void blur2d(fract8 blur_amount) { blur(blur_amount); }
    inline void fill_solid(CRGB c) { fill(RGBW32(c.r,c.g,c.b,0)); }
    void nscale8(uint8_t scale);
  #else
    inline uint16_t XY(uint16_t x, uint16_t y)                                    { return x; }
    inline void setPixelColorXY(int x, int y, uint32_t c)                         { setPixelColor(x, c); }
    inline void setPixelColorXY(unsigned x, unsigned y, uint32_t c)               { setPixelColor(int(x), c); }
    inline void setPixelColorXY(int x, int y, byte r, byte g, byte b, byte w = 0) { setPixelColor(x, RGBW32(r,g,b,w)); }
    inline void setPixelColorXY(int x, int y, CRGB c)                             { setPixelColor(x, RGBW32(c.r,c.g,c.b,0)); }
    #ifdef WLED_USE_AA_PIXELS
    inline void setPixelColorXY(float x, float y, uint32_t c, bool aa = true)     { setPixelColor(x, c, aa); }
    inline void setPixelColorXY(float x, float y, byte r, byte g, byte b, byte w = 0, bool aa = true) { setPixelColor(x, RGBW32(r,g,b,w), aa); }
    inline void setPixelColorXY(float x, float y, CRGB c, bool aa = true)         { setPixelColor(x, RGBW32(c.r,c.g,c.b,0), aa); }
<<<<<<< HEAD
    inline bool isPixelXYClipped(int x, int y)                                    { return isPixelClipped(x); }
=======
    #endif
>>>>>>> 94cdd884
    inline uint32_t getPixelColorXY(uint16_t x, uint16_t y)                       { return getPixelColor(x); }
    inline void blendPixelColorXY(uint16_t x, uint16_t y, uint32_t c, uint8_t blend) { blendPixelColor(x, c, blend); }
    inline void blendPixelColorXY(uint16_t x, uint16_t y, CRGB c, uint8_t blend)  { blendPixelColor(x, RGBW32(c.r,c.g,c.b,0), blend); }
    inline void addPixelColorXY(int x, int y, uint32_t color, bool fast = false)  { addPixelColor(x, color, fast); }
    inline void addPixelColorXY(int x, int y, byte r, byte g, byte b, byte w = 0, bool fast = false) { addPixelColor(x, RGBW32(r,g,b,w), fast); }
    inline void addPixelColorXY(int x, int y, CRGB c, bool fast = false)          { addPixelColor(x, RGBW32(c.r,c.g,c.b,0), fast); }
    inline void fadePixelColorXY(uint16_t x, uint16_t y, uint8_t fade)            { fadePixelColor(x, fade); }
    inline void box_blur(uint16_t i, bool vertical, fract8 blur_amount) {}
    inline void blurRow(uint16_t row, fract8 blur_amount) {}
    inline void blurCol(uint16_t col, fract8 blur_amount) {}
    inline void moveX(int8_t delta, bool wrap = false) {}
    inline void moveY(int8_t delta, bool wrap = false) {}
    inline void move(uint8_t dir, uint8_t delta, bool wrap = false) {}
    inline void fill_circle(uint16_t cx, uint16_t cy, uint8_t radius, CRGB c) {}
    inline void drawLine(uint16_t x0, uint16_t y0, uint16_t x1, uint16_t y1, uint32_t c) {}
    inline void drawLine(uint16_t x0, uint16_t y0, uint16_t x1, uint16_t y1, CRGB c) {}
    inline void drawCharacter(unsigned char chr, int16_t x, int16_t y, uint8_t w, uint8_t h, uint32_t color, uint32_t = 0, int8_t = 0) {}
    inline void drawCharacter(unsigned char chr, int16_t x, int16_t y, uint8_t w, uint8_t h, CRGB color) {}
    inline void drawCharacter(unsigned char chr, int16_t x, int16_t y, uint8_t w, uint8_t h, CRGB c, CRGB c2, int8_t rotate = 0) {}
    inline void wu_pixel(uint32_t x, uint32_t y, CRGB c) {}
  #endif
} segment;
//static int segSize = sizeof(Segment);

// main "strip" class
class WS2812FX {  // 96 bytes
  typedef uint16_t (*mode_ptr)(void); // pointer to mode function
  typedef void (*show_callback)(void); // pre show callback
  typedef struct ModeData {
    uint8_t     _id;   // mode (effect) id
    mode_ptr    _fcn;  // mode (effect) function
    const char *_data; // mode (effect) name and its UI control data
    ModeData(uint8_t id, uint16_t (*fcn)(void), const char *data) : _id(id), _fcn(fcn), _data(data) {}
  } mode_data_t;

  static WS2812FX* instance;

  public:

    WS2812FX() :
      paletteBlend(0),
      now(millis()),
      timebase(0),
      isMatrix(false),
#ifndef WLED_DISABLE_2D
      panels(1),
#endif
      // semi-private (just obscured) used in effect functions through macros
      _currentPalette(CRGBPalette16(CRGB::Black)),
      _colors_t{0,0,0},
      _virtualSegmentLength(0),
      // true private variables
      _suspend(false),
      _length(DEFAULT_LED_COUNT),
      _brightness(DEFAULT_BRIGHTNESS),
      _transitionDur(750),
      _targetFps(WLED_FPS),
      _frametime(FRAMETIME_FIXED),
      _cumulativeFps(2),
      _isServicing(false),
      _isOffRefreshRequired(false),
      _hasWhiteChannel(false),
      _triggered(false),
      _modeCount(MODE_COUNT),
      _callback(nullptr),
      customMappingTable(nullptr),
      customMappingSize(0),
      _lastShow(0),
      _segment_index(0),
      _mainSegment(0),
      _queuedChangesSegId(255),
      _qStart(0),
      _qStop(0),
      _qStartY(0),
      _qStopY(0),
      _qGrouping(0),
      _qSpacing(0),
      _qOffset(0)
    {
      WS2812FX::instance = this;
      _mode.reserve(_modeCount);     // allocate memory to prevent initial fragmentation (does not increase size())
      _modeData.reserve(_modeCount); // allocate memory to prevent initial fragmentation (does not increase size())
      if (_mode.capacity() <= 1 || _modeData.capacity() <= 1) _modeCount = 1; // memory allocation failed only show Solid
      else setupEffectData();
    }

    ~WS2812FX() {
      if (customMappingTable) delete[] customMappingTable;
      _mode.clear();
      _modeData.clear();
      _segments.clear();
#ifndef WLED_DISABLE_2D
      panel.clear();
#endif
      customPalettes.clear();
    }

    static WS2812FX* getInstance(void) { return instance; }

    void
#ifdef WLED_DEBUG
      printSize(),                                // prints memory usage for strip components
#endif
      finalizeInit(),                             // initialises strip components
      service(void),                              // executes effect functions when due and calls strip.show()
      setMode(uint8_t segid, uint8_t m),          // sets effect/mode for given segment (high level API)
      setColor(uint8_t slot, uint32_t c),         // sets color (in slot) for given segment (high level API)
      setCCT(uint16_t k),                         // sets global CCT (either in relative 0-255 value or in K)
      setBrightness(uint8_t b, bool direct = false),    // sets strip brightness
      setRange(uint16_t i, uint16_t i2, uint32_t col),  // used for clock overlay
      purgeSegments(void),                        // removes inactive segments from RAM (may incure penalty and memory fragmentation but reduces vector footprint)
      setSegment(uint8_t n, uint16_t start, uint16_t stop, uint8_t grouping = 1, uint8_t spacing = 0, uint16_t offset = UINT16_MAX, uint16_t startY=0, uint16_t stopY=1),
      setMainSegmentId(uint8_t n),
      resetSegments(),                            // marks all segments for reset
      makeAutoSegments(bool forceReset = false),  // will create segments based on configured outputs
      fixInvalidSegments(),                       // fixes incorrect segment configuration
      setPixelColor(unsigned n, uint32_t c),      // paints absolute strip pixel with index n and color c
      show(void),                                 // initiates LED output
      setTargetFps(uint8_t fps),
      addEffect(uint8_t id, mode_ptr mode_fn, const char *mode_name), // add effect to the list; defined in FX.cpp
      setupEffectData(void);                      // add default effects to the list; defined in FX.cpp

    inline void resetTimebase()           { timebase = 0U - millis(); }
    inline void restartRuntime()          { for (Segment &seg : _segments) seg.markForReset(); }
    inline void setTransitionMode(bool t) { for (Segment &seg : _segments) seg.startTransition(t ? _transitionDur : 0); }
    inline void setColor(uint8_t slot, uint8_t r, uint8_t g, uint8_t b, uint8_t w = 0)    { setColor(slot, RGBW32(r,g,b,w)); }
    inline void setPixelColor(unsigned n, uint8_t r, uint8_t g, uint8_t b, uint8_t w = 0) { setPixelColor(n, RGBW32(r,g,b,w)); }
    inline void setPixelColor(unsigned n, CRGB c)                                         { setPixelColor(n, c.red, c.green, c.blue); }
    inline void fill(uint32_t c)          { for (unsigned i = 0; i < getLengthTotal(); i++) setPixelColor(i, c); } // fill whole strip with color (inline)
    inline void trigger(void)                                 { _triggered = true; }  // Forces the next frame to be computed on all active segments.
    inline void setShowCallback(show_callback cb)             { _callback = cb; }
    inline void setTransition(uint16_t t)                     { _transitionDur = t; } // sets transition time (in ms)
    inline void appendSegment(const Segment &seg = Segment()) { if (_segments.size() < getMaxSegments()) _segments.push_back(seg); }
    inline void suspend(void)                                 { _suspend = true; }    // will suspend (and canacel) strip.service() execution
    inline void resume(void)                                  { _suspend = false; }   // will resume strip.service() execution

    bool
      checkSegmentAlignment(void),
      hasRGBWBus(void),
      hasCCTBus(void),
      // return true if the strip is being sent pixel updates
      isUpdating(void),
      deserializeMap(uint8_t n=0);

    inline bool isServicing(void)          { return _isServicing; }           // returns true if strip.service() is executing
    inline bool hasWhiteChannel(void)      { return _hasWhiteChannel; }       // returns true if strip contains separate white chanel
    inline bool isOffRefreshRequired(void) { return _isOffRefreshRequired; }  // returns true if strip requires regular updates (i.e. TM1814 chipset)
    inline bool isSuspended(void)          { return _suspend; }               // returns true if strip.service() execution is suspended
    inline bool needsUpdate(void)          { return _triggered; }             // returns true if strip received a trigger() request

    uint8_t
      paletteBlend,
      getActiveSegmentsNum(void),
      getFirstSelectedSegId(void),
      getLastActiveSegmentId(void),
      getActiveSegsLightCapabilities(bool selectedOnly = false);

    inline uint8_t getBrightness(void)    { return _brightness; }       // returns current strip brightness
    inline uint8_t getMaxSegments(void)   { return MAX_NUM_SEGMENTS; }  // returns maximum number of supported segments (fixed value)
    inline uint8_t getSegmentsNum(void)   { return _segments.size(); }  // returns currently present segments
    inline uint8_t getCurrSegmentId(void) { return _segment_index; }    // returns current segment index (only valid while strip.isServicing())
    inline uint8_t getMainSegmentId(void) { return _mainSegment; }      // returns main segment index
    inline uint8_t getPaletteCount()      { return 13 + GRADIENT_PALETTE_COUNT + customPalettes.size(); }
    inline uint8_t getTargetFps()         { return _targetFps; }        // returns rough FPS value for las 2s interval
    inline uint8_t getModeCount()         { return _modeCount; }        // returns number of registered modes/effects

    uint16_t
      getLengthPhysical(void),
      getLengthTotal(void), // will include virtual/nonexistent pixels in matrix
      getFps(),
      getMappedPixelIndex(uint16_t index);

    inline uint16_t getFrameTime(void)    { return _frametime; }        // returns amount of time a frame should take (in ms)
    inline uint16_t getMinShowDelay(void) { return MIN_SHOW_DELAY; }    // returns minimum amount of time strip.service() can be delayed (constant)
    inline uint16_t getLength(void)       { return _length; }           // returns actual amount of LEDs on a strip (2D matrix may have less LEDs than W*H)
    inline uint16_t getTransition(void)   { return _transitionDur; }    // returns currently set transition time (in ms)

    uint32_t
      now,
      timebase,
      getPixelColor(uint16_t);

    inline uint32_t getLastShow(void)   { return _lastShow; }           // returns millis() timestamp of last strip.show() call
    inline uint32_t segColor(uint8_t i) { return _colors_t[i]; }        // returns currently valid color (for slot i) AKA SEGCOLOR(); may be blended between two colors while in transition

    const char *
      getModeData(uint8_t id = 0) { return (id && id<_modeCount) ? _modeData[id] : PSTR("Solid"); }

    const char **
      getModeDataSrc(void) { return &(_modeData[0]); } // vectors use arrays for underlying data

    Segment&        getSegment(uint8_t id);
    inline Segment& getFirstSelectedSeg(void) { return _segments[getFirstSelectedSegId()]; }  // returns reference to first segment that is "selected"
    inline Segment& getMainSegment(void)      { return _segments[getMainSegmentId()]; }       // returns reference to main segment
    inline Segment* getSegments(void)         { return &(_segments[0]); }                     // returns pointer to segment vector structure (warning: use carefully)

  // 2D support (panels)
    bool
      isMatrix;

#ifndef WLED_DISABLE_2D
    #define WLED_MAX_PANELS 64
    uint8_t
      panels;

    typedef struct panel_t {
      uint16_t xOffset; // x offset relative to the top left of matrix in LEDs
      uint16_t yOffset; // y offset relative to the top left of matrix in LEDs
      uint8_t  width;   // width of the panel
      uint8_t  height;  // height of the panel
      union {
        uint8_t options;
        struct {
          bool bottomStart : 1; // starts at bottom?
          bool rightStart  : 1; // starts on right?
          bool vertical    : 1; // is vertical?
          bool serpentine  : 1; // is serpentine?
        };
      };
      panel_t()
        : xOffset(0)
        , yOffset(0)
        , width(8)
        , height(8)
        , options(0)
      {}
    } Panel;
    std::vector<Panel> panel;
#endif

    void setUpMatrix();     // sets up automatic matrix ledmap from panel configuration

    // outsmart the compiler :) by correctly overloading
    inline void setPixelColorXY(int x, int y, uint32_t c)   { setPixelColor((unsigned)(y * Segment::maxWidth + x), c); }
    inline void setPixelColorXY(int x, int y, byte r, byte g, byte b, byte w = 0) { setPixelColorXY(x, y, RGBW32(r,g,b,w)); }
    inline void setPixelColorXY(int x, int y, CRGB c)       { setPixelColorXY(x, y, RGBW32(c.r,c.g,c.b,0)); }

    inline uint32_t getPixelColorXY(uint16_t x, uint16_t y) { return getPixelColor(isMatrix ? y * Segment::maxWidth + x : x);}

  // end 2D support

    void loadCustomPalettes(void); // loads custom palettes from JSON
    CRGBPalette16 _currentPalette; // palette used for current effect (includes transition)
    std::vector<CRGBPalette16> customPalettes; // TODO: move custom palettes out of WS2812FX class

    // using public variables to reduce code size increase due to inline function getSegment() (with bounds checking)
    // and color transitions
    uint32_t _colors_t[3]; // color used for effect (includes transition)
    uint16_t _virtualSegmentLength;

    std::vector<segment> _segments;
    friend class Segment;

  private:
    volatile bool _suspend;

    uint16_t _length;
    uint8_t  _brightness;
    uint16_t _transitionDur;

    uint8_t  _targetFps;
    uint16_t _frametime;
    uint16_t _cumulativeFps;

    // will require only 1 byte
    struct {
      bool _isServicing          : 1;
      bool _isOffRefreshRequired : 1; //periodic refresh is required for the strip to remain off.
      bool _hasWhiteChannel      : 1;
      bool _triggered            : 1;
    };

    uint8_t                  _modeCount;
    std::vector<mode_ptr>    _mode;     // SRAM footprint: 4 bytes per element
    std::vector<const char*> _modeData; // mode (effect) name and its slider control data array

    show_callback _callback;

    uint16_t* customMappingTable;
    uint16_t  customMappingSize;

    unsigned long _lastShow;

    uint8_t _segment_index;
    uint8_t _mainSegment;
    uint8_t _queuedChangesSegId;
    uint16_t _qStart, _qStop, _qStartY, _qStopY;
    uint8_t _qGrouping, _qSpacing;
    uint16_t _qOffset;
/*
    void
      setUpSegmentFromQueuedChanges(void);
*/
};

extern const char JSON_mode_names[];
extern const char JSON_palette_names[];

#endif<|MERGE_RESOLUTION|>--- conflicted
+++ resolved
@@ -601,14 +601,11 @@
     void setPixelColor(float i, uint32_t c, bool aa = true);
     inline void setPixelColor(float i, uint8_t r, uint8_t g, uint8_t b, uint8_t w = 0, bool aa = true) { setPixelColor(i, RGBW32(r,g,b,w), aa); }
     inline void setPixelColor(float i, CRGB c, bool aa = true)                                         { setPixelColor(i, RGBW32(c.r,c.g,c.b,0), aa); }
-<<<<<<< HEAD
+    #endif
     #ifndef WLED_DISABLE_MODE_BLEND
     static inline void setClippingRect(int startX, int stopX, int startY = 0, int stopY = 1) { _clipStart = startX; _clipStop = stopX; _clipStartY = startY; _clipStopY = stopY; };
     #endif
     bool isPixelClipped(int i);
-=======
-    #endif
->>>>>>> 94cdd884
     uint32_t getPixelColor(int i);
     // 1D support functions (some implement 2D as well)
     void blur(uint8_t);
@@ -638,11 +635,8 @@
     void setPixelColorXY(float x, float y, uint32_t c, bool aa = true);
     inline void setPixelColorXY(float x, float y, byte r, byte g, byte b, byte w = 0, bool aa = true) { setPixelColorXY(x, y, RGBW32(r,g,b,w), aa); }
     inline void setPixelColorXY(float x, float y, CRGB c, bool aa = true)                             { setPixelColorXY(x, y, RGBW32(c.r,c.g,c.b,0), aa); }
-<<<<<<< HEAD
+    #endif
     bool isPixelXYClipped(int x, int y);
-=======
-    #endif
->>>>>>> 94cdd884
     uint32_t getPixelColorXY(uint16_t x, uint16_t y);
     // 2D support functions
     inline void blendPixelColorXY(uint16_t x, uint16_t y, uint32_t color, uint8_t blend) { setPixelColorXY(x, y, color_blend(getPixelColorXY(x,y), color, blend)); }
@@ -679,11 +673,8 @@
     inline void setPixelColorXY(float x, float y, uint32_t c, bool aa = true)     { setPixelColor(x, c, aa); }
     inline void setPixelColorXY(float x, float y, byte r, byte g, byte b, byte w = 0, bool aa = true) { setPixelColor(x, RGBW32(r,g,b,w), aa); }
     inline void setPixelColorXY(float x, float y, CRGB c, bool aa = true)         { setPixelColor(x, RGBW32(c.r,c.g,c.b,0), aa); }
-<<<<<<< HEAD
+    #endif
     inline bool isPixelXYClipped(int x, int y)                                    { return isPixelClipped(x); }
-=======
-    #endif
->>>>>>> 94cdd884
     inline uint32_t getPixelColorXY(uint16_t x, uint16_t y)                       { return getPixelColor(x); }
     inline void blendPixelColorXY(uint16_t x, uint16_t y, uint32_t c, uint8_t blend) { blendPixelColor(x, c, blend); }
     inline void blendPixelColorXY(uint16_t x, uint16_t y, CRGB c, uint8_t blend)  { blendPixelColor(x, RGBW32(c.r,c.g,c.b,0), blend); }
