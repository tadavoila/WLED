--- conflicted
+++ resolved
@@ -1596,23 +1596,6 @@
   }
   Bus::setCCT(oldCCT);  // restore old CCT for ABL adjustments
 
-<<<<<<< HEAD
-  // paint actual pixels
-  int oldCCT = Bus::getCCT(); // store original CCT value (since it is global)
-  // when cctFromRgb is true we implicitly calculate WW and CW from RGB values (cct==-1)
-  if (cctFromRgb) BusManager::setSegmentCCT(-1);
-  for (size_t i = 0; i < totalLen; i++) {
-    // when correctWB is true setSegmentCCT() will convert CCT into K with which we can then
-    // correct/adjust RGB value according to desired CCT value, it will still affect actual WW/CW ratio
-    if (_pixelCCT) { // cctFromRgb already exluded at allocation
-      if (i == 0 || _pixelCCT[i-1] != _pixelCCT[i]) BusManager::setSegmentCCT(_pixelCCT[i], correctWB);
-    }
-    BusManager::setPixelColor(getMappedPixelIndex(i), realtimeMode && arlsDisableGammaCorrection ? _pixels[i] : gamma32(_pixels[i]));
-  }
-  Bus::setCCT(oldCCT);  // restore old CCT for ABL adjustments
-
-=======
->>>>>>> da7f1072
   d_free(_pixelCCT);
   _pixelCCT = nullptr;
 
