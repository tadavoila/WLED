/*
  WS2812FX_fcn.cpp contains all utility functions
  Harm Aldick - 2016
  www.aldick.org
  LICENSE
  The MIT License (MIT)
  Copyright (c) 2016  Harm Aldick
  Permission is hereby granted, free of charge, to any person obtaining a copy
  of this software and associated documentation files (the "Software"), to deal
  in the Software without restriction, including without limitation the rights
  to use, copy, modify, merge, publish, distribute, sublicense, and/or sell
  copies of the Software, and to permit persons to whom the Software is
  furnished to do so, subject to the following conditions:
  The above copyright notice and this permission notice shall be included in
  all copies or substantial portions of the Software.
  THE SOFTWARE IS PROVIDED "AS IS", WITHOUT WARRANTY OF ANY KIND, EXPRESS OR
  IMPLIED, INCLUDING BUT NOT LIMITED TO THE WARRANTIES OF MERCHANTABILITY,
  FITNESS FOR A PARTICULAR PURPOSE AND NONINFRINGEMENT. IN NO EVENT SHALL THE
  AUTHORS OR COPYRIGHT HOLDERS BE LIABLE FOR ANY CLAIM, DAMAGES OR OTHER
  LIABILITY, WHETHER IN AN ACTION OF CONTRACT, TORT OR OTHERWISE, ARISING FROM,
  OUT OF OR IN CONNECTION WITH THE SOFTWARE OR THE USE OR OTHER DEALINGS IN
  THE SOFTWARE.

  Modified heavily for WLED
*/

#include "FX.h"
#include "palettes.h"

#define LED_SKIP_AMOUNT  1
#define MIN_SHOW_DELAY  15

void WS2812FX::init(bool supportWhite, uint16_t countPixels, uint8_t group, uint8_t spacing, bool skipFirst)
{
<<<<<<< HEAD
  if (supportWhite == _rgbwMode && countPixels == _length && _locked != NULL && group == _group && spacing == _spacing) return;
=======
  if (supportWhite == _rgbwMode && countPixels == _length && disableNLeds == _disableNLeds) return;
>>>>>>> 2fe2b3c9
  RESET_RUNTIME;
  _rgbwMode = supportWhite;
  _skipFirstMode = skipFirst;
  _length = countPixels;
  _group = group;
  _spacing = spacing;

  uint8_t ty = 1;
  if (supportWhite) ty =2;
  uint16_t lengthRaw = _length + (_skipFirstMode ? LED_SKIP_AMOUNT : 0);

  bus->Begin((NeoPixelType)ty, lengthRaw);
  
  _segments[0].start = 0;
<<<<<<< HEAD
  _segments[0].group = _group;
  _segments[0].spacing = _spacing;
  _segments[0].stop = getUsableCount();
  _segments[0].rawLength = _length;
  
  unlockAll();
=======
  _segments[0].stop = _usableCount;

>>>>>>> 2fe2b3c9
  setBrightness(_brightness);
}

uint16_t WS2812FX::getUsableCount() {
  uint16_t ledGroup = _group + _spacing;
  return (_length + ledGroup -1) / ledGroup;
}

void WS2812FX::service() {
  uint32_t nowUp = millis(); // Be aware, millis() rolls over every 49 days
  now = nowUp + timebase;
  if (nowUp - _lastShow < MIN_SHOW_DELAY) return;
  bool doShow = false;
  for(uint8_t i=0; i < MAX_NUM_SEGMENTS; i++)
  {
    _segment_index = i;
    if (SEGMENT.isActive())
    {
      if(nowUp > SEGENV.next_time || _triggered || (doShow && SEGMENT.mode == 0)) //last is temporary
      {
        doShow = true;
        handle_palette();
        uint16_t delay = (this->*_mode[SEGMENT.mode])();
        SEGENV.next_time = nowUp + delay;
        if (SEGMENT.mode != FX_MODE_HALLOWEEN_EYES) SEGENV.call++;
      }
    }
  }
  if(doShow) {
    yield();
    show();
  }
  _triggered = false;
}

void WS2812FX::setPixelColor(uint16_t n, uint32_t c) {
  uint8_t w = (c >> 24);
  uint8_t r = (c >> 16);
  uint8_t g = (c >>  8);
  uint8_t b =  c       ;
  setPixelColor(n, r, g, b, w);
}

uint16_t WS2812FX::realPixelIndex(uint16_t i) {
    int16_t iGroup = (i - SEGMENT.start) * SEGMENT.ledGroup();

    /* reverse just an individual segment */
    int16_t realIndex;
    if IS_REVERSE
      realIndex = SEGMENT.rawLength + SEGMENT.start - iGroup -1;
    else
      realIndex = SEGMENT.start + iGroup;
    /* Reverse the whole string */
    if (reverseMode) realIndex = _length - 1 - realIndex;

    return realIndex;
}

void WS2812FX::setPixelColor(uint16_t i, byte r, byte g, byte b, byte w)
{
<<<<<<< HEAD
  if (_locked[i] && !_modeUsesLock) return;

  RgbwColor color;
  color.W = w;
=======
  i = i * (_disableNLeds+1);
  if (IS_REVERSE) i = SEGMENT.stop -1 -i + SEGMENT.start; //reverse just individual segment
  byte tmpg = g;
>>>>>>> 2fe2b3c9
  switch (colorOrder) //0 = Grb, default
  {
    case 0: color.G = g; color.R = r; color.B = b; break; // 0 = GRB
    case 1: color.G = r; color.R = g; color.B = b; break; // 1 = RGB, common for WS2811
    case 2: color.G = b; color.R = r; color.B = g; break; // 2 = BRG
    case 3: color.G = r; color.R = b; color.B = g; break; // 3 = RBG
  }
  if (!_cronixieMode)
  {
    /* Set all the pixels in the group, ensuring _skipFirstMode is honored */
    bool reversed = reverseMode ^ IS_REVERSE;
    uint16_t realIndex = realPixelIndex(i);
    uint16_t skip = _skipFirstMode ? LED_SKIP_AMOUNT : 0;
    for (uint16_t l = 0; l < SEGMENT.ledGroup(); l++) {
      int16_t indexSet = realIndex + (reversed ? -l : l);
      if (indexSet >= SEGMENT.start && (indexSet < SEGMENT.start + SEGMENT.rawLength))
        bus->SetPixelColor(indexSet + skip, l < SEGMENT.group ? color : RgbwColor(0, 0, 0, 0));
      for (uint16_t l = 0; indexSet == 0 && l < skip; l++) {// Clear the skipped pixels
        bus->SetPixelColor(l, RgbwColor(0, 0, 0, 0));
      }
    }
  } else {
    if(i>6)return;
    byte o = 10*i;
    if (_cronixieBacklightEnabled && _cronixieDigits[i] <11)
    {
      byte r2 = _segments[0].colors[1] >>16;
      byte g2 = _segments[0].colors[1] >> 8;
      byte b2 = _segments[0].colors[1];
      byte w2 = _segments[0].colors[1] >>24;
      for (int j=o; j< o+19; j++)
      {
        bus->SetPixelColor(j, RgbwColor(r2,g2,b2,w2));
      }
    } else
    {
      for (int j=o; j< o+19; j++)
      {
        bus->SetPixelColor(j, RgbwColor(0,0,0,0));
      }
    }
    if (_skipFirstMode) o += LED_SKIP_AMOUNT;
    switch(_cronixieDigits[i])
    {
      case 0: bus->SetPixelColor(o+5, color); break;
      case 1: bus->SetPixelColor(o+0, color); break;
      case 2: bus->SetPixelColor(o+6, color); break;
      case 3: bus->SetPixelColor(o+1, color); break;
      case 4: bus->SetPixelColor(o+7, color); break;
      case 5: bus->SetPixelColor(o+2, color); break;
      case 6: bus->SetPixelColor(o+8, color); break;
      case 7: bus->SetPixelColor(o+3, color); break;
      case 8: bus->SetPixelColor(o+9, color); break;
      case 9: bus->SetPixelColor(o+4, color); break;
    }
  }
}

void WS2812FX::driverModeCronixie(bool b)
{
  _cronixieMode = b;
  _segments[0].stop = (b) ? 6 : _length;
}

void WS2812FX::setCronixieBacklight(bool b)
{
  _cronixieBacklightEnabled = b;
}

void WS2812FX::setCronixieDigits(byte d[])
{
  for (int i = 0; i<6; i++)
  {
    _cronixieDigits[i] = d[i];
  }
}


//DISCLAIMER
//The following function attemps to calculate the current LED power usage,
//and will limit the brightness to stay below a set amperage threshold.
//It is NOT a measurement and NOT guaranteed to stay within the ablMilliampsMax margin.
//Stay safe with high amperage and have a reasonable safety margin!
//I am NOT to be held liable for burned down garages!

//fine tune power estimation constants for your setup                  
#define MA_FOR_ESP        100 //how much mA does the ESP use (Wemos D1 about 80mA, ESP32 about 120mA)
                              //you can set it to 0 if the ESP is powered by USB and the LEDs by external

void WS2812FX::show(void) {
  if (_callback) _callback();
  
  //power limit calculation
  //each LED can draw up 195075 "power units" (approx. 53mA)
  //one PU is the power it takes to have 1 channel 1 step brighter per brightness step
  //so A=2,R=255,G=0,B=0 would use 510 PU per LED (1mA is about 3700 PU)
  
  if (ablMilliampsMax > 149 && milliampsPerLed > 0) //0 mA per LED and too low numbers turn off calculation
  {
    uint32_t puPerMilliamp = 195075 / milliampsPerLed;
    uint32_t powerBudget = (ablMilliampsMax - MA_FOR_ESP) * puPerMilliamp; //100mA for ESP power
    if (powerBudget > puPerMilliamp * _length) //each LED uses about 1mA in standby, exclude that from power budget
    {
      powerBudget -= puPerMilliamp * _length;
    } else
    {
      powerBudget = 0;
    }

    uint32_t powerSum = 0;

    for (uint16_t i = 0; i < _length; i++) //sum up the usage of each LED
    {
      RgbwColor c = bus->GetPixelColorRgbw(i);
      powerSum += (c.R + c.G + c.B + c.W);
    }

    if (_rgbwMode) //RGBW led total output with white LEDs enabled is still 50mA, so each channel uses less
    {
      powerSum *= 3;
      powerSum = powerSum >> 2; //same as /= 4
    }

    uint32_t powerSum0 = powerSum;
    powerSum *= _brightness;
    
    if (powerSum > powerBudget) //scale brightness down to stay in current limit
    {
      float scale = (float)powerBudget / (float)powerSum;
      uint16_t scaleI = scale * 255;
      uint8_t scaleB = (scaleI > 255) ? 255 : scaleI;
      uint8_t newBri = scale8(_brightness, scaleB);
      bus->SetBrightness(newBri);
      currentMilliamps = (powerSum0 * newBri) / puPerMilliamp;
    } else
    {
      currentMilliamps = powerSum / puPerMilliamp;
      bus->SetBrightness(_brightness);
    }
    currentMilliamps += MA_FOR_ESP; //add power of ESP back to estimate
    currentMilliamps += _length; //add standby power back to estimate
  } else {
    currentMilliamps = 0;
    bus->SetBrightness(_brightness);
  }
  
  bus->Show();
  _lastShow = millis();
}

void WS2812FX::trigger() {
  _triggered = true;
}

void WS2812FX::setMode(uint8_t segid, uint8_t m) {
  if (segid >= MAX_NUM_SEGMENTS) return;
   
  if (m >= MODE_COUNT) m = MODE_COUNT - 1;

  if (_segments[segid].mode != m) 
  {
    _segment_runtimes[segid].reset();
    _segments[segid].mode = m;
  }
}

uint8_t WS2812FX::getModeCount()
{
  return MODE_COUNT;
}

uint8_t WS2812FX::getPaletteCount()
{
  return 13 + gGradientPaletteCount;
}

//TODO transitions


bool WS2812FX::setEffectConfig(uint8_t m, uint8_t s, uint8_t in, uint8_t p) {
  uint8_t mainSeg = getMainSegmentId();
  Segment& seg = _segments[getMainSegmentId()];
  uint8_t modePrev = seg.mode, speedPrev = seg.speed, intensityPrev = seg.intensity, palettePrev = seg.palette;

  if (applyToAllSelected) {
    for (uint8_t i = 0; i < MAX_NUM_SEGMENTS; i++)
    {
      if (_segments[i].isSelected())
      {
        _segments[i].speed = s;
        _segments[i].intensity = in;
        _segments[i].palette = p;
        setMode(i, m);
      }
    }
  } else {
    seg.speed = s;
    seg.intensity = in;
    seg.palette = p;
    setMode(mainSegment, m);
  }
  
  if (seg.mode != modePrev || seg.speed != speedPrev || seg.intensity != intensityPrev || seg.palette != palettePrev) return true;
  return false;
}

void WS2812FX::setColor(uint8_t slot, uint8_t r, uint8_t g, uint8_t b, uint8_t w) {
  setColor(slot, ((uint32_t)w << 24) |((uint32_t)r << 16) | ((uint32_t)g << 8) | b);
}

void WS2812FX::setColor(uint8_t slot, uint32_t c) {
  if (slot >= NUM_COLORS) return;
  if (applyToAllSelected) {
    for (uint8_t i = 0; i < MAX_NUM_SEGMENTS; i++)
    {
      if (_segments[i].isSelected()) _segments[i].colors[slot] = c;
    }
  } else {
    _segments[getMainSegmentId()].colors[slot] = c;
  }
}

void WS2812FX::setBrightness(uint8_t b) {
  if (_brightness == b) return;
  _brightness = (gammaCorrectBri) ? gamma8(b) : b;
  _segment_index = 0;
  if (SEGENV.next_time > millis() + 22) show();//apply brightness change immediately if no refresh soon
}

uint8_t WS2812FX::getMode(void) {
  return _segments[getMainSegmentId()].mode;
}

uint8_t WS2812FX::getSpeed(void) {
  return _segments[getMainSegmentId()].speed;
}

uint8_t WS2812FX::getBrightness(void) {
  return _brightness;
}

uint8_t WS2812FX::getMaxSegments(void) {
  return MAX_NUM_SEGMENTS;
}

/*uint8_t WS2812FX::getFirstSelectedSegment(void)
{
  for (uint8_t i = 0; i < MAX_NUM_SEGMENTS; i++)
  {
    if (_segments[i].isActive() && _segments[i].isSelected()) return i;
  }
  for (uint8_t i = 0; i < MAX_NUM_SEGMENTS; i++) //if none selected, get first active
  {
    if (_segments[i].isActive()) return i;
  }
  return 0;
}*/

uint8_t WS2812FX::getMainSegmentId(void) {
  if (mainSegment >= MAX_NUM_SEGMENTS) return 0;
  return mainSegment;
}

uint32_t WS2812FX::getColor(void) {
  return _segments[getMainSegmentId()].colors[0];
}

uint32_t WS2812FX::getPixelColor(uint16_t i)
{
  i = realPixelIndex(i) + (_skipFirstMode ? LED_SKIP_AMOUNT : 0);
  if (_cronixieMode)
  {
    if(i>6)return 0;
    byte o = 10*i;
    switch(_cronixieDigits[i])
    {
      case 0: i=o+5; break;
      case 1: i=o+0; break;
      case 2: i=o+6; break;
      case 3: i=o+1; break;
      case 4: i=o+7; break;
      case 5: i=o+2; break;
      case 6: i=o+8; break;
      case 7: i=o+3; break;
      case 8: i=o+9; break;
      case 9: i=o+4; break;
      default: return 0;
    }
  }
  uint16_t skip = _skipFirstMode ? LED_SKIP_AMOUNT : 0;
  if (i >= (_length + skip)) return 0;
  RgbwColor lColor = bus->GetPixelColorRgbw(i);
  byte r = lColor.R, g = lColor.G, b = lColor.B;
  switch (colorOrder)
  {
    case 0: break;                                    //0 = Grb
    case 1: r = lColor.G; g = lColor.R; break;        //1 = Rgb, common for WS2811
    case 2: g = lColor.B; b = lColor.G; break;        //2 = Brg
    case 3: r = lColor.B; g = lColor.R; b = lColor.G; //3 = Rbg
  }
  return ( (lColor.W << 24) | (r << 16) | (g << 8) | (b) );
}

WS2812FX::Segment& WS2812FX::getSegment(uint8_t id) {
  if (id >= MAX_NUM_SEGMENTS) return _segments[0];
  return _segments[id];
}

WS2812FX::Segment_runtime WS2812FX::getSegmentRuntime(void) {
  return SEGENV;
}

WS2812FX::Segment* WS2812FX::getSegments(void) {
  return _segments;
}

uint32_t WS2812FX::getLastShow(void) {
  return _lastShow;
}

void WS2812FX::setSegment(uint8_t n, uint16_t start, uint16_t length, uint8_t group, uint8_t spacing) {
  if (n >= MAX_NUM_SEGMENTS) return;
  Segment& seg = _segments[n];
<<<<<<< HEAD
  if (seg.start == start && seg.rawLength == length && seg.group == group && seg.spacing == spacing) return;
  if (seg.isActive() && modeUsesLock(seg.mode))
  {
    _modeUsesLock = false;
    unlockRange(seg.start, seg.stop);
    _modeUsesLock = true;
  }
=======
  if (seg.start == i1 && seg.stop == i2) return;

>>>>>>> 2fe2b3c9
  _segment_index = n; fill(0); //turn old segment range off

  seg.rawLength = min(_length - start, length);
  seg.spacing = spacing;
  seg.group = group;
  seg.start = start;
  uint16_t ledGroup = seg.ledGroup();
  seg.stop = (seg.rawLength - seg.start + ledGroup -1) / ledGroup + seg.start;
  if (seg.start >= seg.stop) {
    seg.stop = 0;
  }
  else {
    _segment_runtimes[n].reset();
  }
}

void WS2812FX::resetSegments() {
  memset(_segments, 0, sizeof(_segments));
  //memset(_segment_runtimes, 0, sizeof(_segment_runtimes));
  _segment_index = 0;
  _segments[0].mode = DEFAULT_MODE;
  _segments[0].colors[0] = DEFAULT_COLOR;
  _segments[0].start = 0;
  _segments[0].speed = DEFAULT_SPEED;
  _segments[0].stop = getUsableCount();
  _segments[0].rawLength = _length;
  _segments[0].setOption(0, 1); //select
<<<<<<< HEAD
  _segments[0].group = _group;
  _segments[0].spacing = _spacing;
}

void WS2812FX::setIndividual(uint16_t i, uint32_t col)
{
  if (modeUsesLock(SEGMENT.mode)) return;
  if (i >= 0 && i < _length)
=======
  for (uint16_t i = 1; i < MAX_NUM_SEGMENTS; i++)
>>>>>>> 2fe2b3c9
  {
    _segments[i].colors[0] = color_wheel(i*51);
    _segment_runtimes[i].reset();
  }
  _segment_runtimes[0].reset();
}

void WS2812FX::setRange(uint16_t i, uint16_t i2, uint32_t col)
{
  if (i2 >= i)
  {
    for (uint16_t x = i; x <= i2; x++) setPixelColor(x, col);
  } else
  {
    for (uint16_t x = i2; x <= i; x++) setPixelColor(x, col);
  }
}

void WS2812FX::setShowCallback(show_callback cb)
{
  _callback = cb;
}

void WS2812FX::setTransitionMode(bool t)
{
  _segment_index = getMainSegmentId();
  SEGMENT.setOption(7,t);
  if (!t) return;
  unsigned long waitMax = millis() + 20; //refresh after 20 ms if transition enabled
  if (SEGMENT.mode == FX_MODE_STATIC && SEGENV.next_time > waitMax) SEGENV.next_time = waitMax;
}

/*
 * color blend function
 */
uint32_t WS2812FX::color_blend(uint32_t color1, uint32_t color2, uint8_t blend) {
  if(blend == 0)   return color1;
  if(blend == 255) return color2;

  uint32_t w1 = (color1 >> 24) & 0xff;
  uint32_t r1 = (color1 >> 16) & 0xff;
  uint32_t g1 = (color1 >>  8) & 0xff;
  uint32_t b1 =  color1        & 0xff;

  uint32_t w2 = (color2 >> 24) & 0xff;
  uint32_t r2 = (color2 >> 16) & 0xff;
  uint32_t g2 = (color2 >>  8) & 0xff;
  uint32_t b2 =  color2        & 0xff;

  uint32_t w3 = ((w2 * blend) + (w1 * (255 - blend))) >> 8;
  uint32_t r3 = ((r2 * blend) + (r1 * (255 - blend))) >> 8;
  uint32_t g3 = ((g2 * blend) + (g1 * (255 - blend))) >> 8;
  uint32_t b3 = ((b2 * blend) + (b1 * (255 - blend))) >> 8;

  return ((w3 << 24) | (r3 << 16) | (g3 << 8) | (b3));
}

/*
 * Fills segment with color
 */
void WS2812FX::fill(uint32_t c) {
  for(uint16_t i=SEGMENT.start; i < SEGMENT.stop; i++) {
    setPixelColor(i, c);
  }
}

/*
 * fade out function, higher rate = quicker fade
 */
void WS2812FX::fade_out(uint8_t rate) {
  rate = (255-rate) >> 1;
  float mappedRate = float(rate) +1.1;

  uint32_t color = SEGCOLOR(1); // target color
  int w2 = (color >> 24) & 0xff;
  int r2 = (color >> 16) & 0xff;
  int g2 = (color >>  8) & 0xff;
  int b2 =  color        & 0xff;

  for(uint16_t i=SEGMENT.start; i < SEGMENT.stop; i++) {
    color = getPixelColor(i);
    int w1 = (color >> 24) & 0xff;
    int r1 = (color >> 16) & 0xff;
    int g1 = (color >>  8) & 0xff;
    int b1 =  color        & 0xff;

    int wdelta = (w2 - w1) / mappedRate;
    int rdelta = (r2 - r1) / mappedRate;
    int gdelta = (g2 - g1) / mappedRate;
    int bdelta = (b2 - b1) / mappedRate;

    // if fade isn't complete, make sure delta is at least 1 (fixes rounding issues)
    wdelta += (w2 == w1) ? 0 : (w2 > w1) ? 1 : -1;
    rdelta += (r2 == r1) ? 0 : (r2 > r1) ? 1 : -1;
    gdelta += (g2 == g1) ? 0 : (g2 > g1) ? 1 : -1;
    bdelta += (b2 == b1) ? 0 : (b2 > b1) ? 1 : -1;

    setPixelColor(i, r1 + rdelta, g1 + gdelta, b1 + bdelta, w1 + wdelta);
  }
}

/*
 * blurs segment content, source: FastLED colorutils.cpp
 */
void WS2812FX::blur(uint8_t blur_amount)
{
  uint8_t keep = 255 - blur_amount;
  uint8_t seep = blur_amount >> 1;
  CRGB carryover = CRGB::Black;
  for(uint16_t i = SEGMENT.start; i < SEGMENT.stop; i++)
  {
    CRGB cur = col_to_crgb(getPixelColor(i));
    CRGB part = cur;
    part.nscale8(seep);
    cur.nscale8(keep);
    cur += carryover;
    if(i > SEGMENT.start) {
      uint32_t c = getPixelColor(i-1);
      uint8_t r = (c >> 16 & 0xFF);
      uint8_t g = (c >> 8  & 0xFF);
      uint8_t b = (c       & 0xFF);
      setPixelColor(i-1, qadd8(r, part.red), qadd8(g, part.green), qadd8(b, part.blue));
    }
    setPixelColor(i,cur.red, cur.green, cur.blue);
    carryover = part;
  }
}

uint16_t WS2812FX::triwave16(uint16_t in)
{
  if (in < 0x8000) return in *2;
  return 0xFFFF - (in - 0x8000)*2;
}

/*
 * Put a value 0 to 255 in to get a color value.
 * The colours are a transition r -> g -> b -> back to r
 * Inspired by the Adafruit examples.
 */
uint32_t WS2812FX::color_wheel(uint8_t pos) {
  if (SEGMENT.palette) return color_from_palette(pos, false, true, 0);
  pos = 255 - pos;
  if(pos < 85) {
    return ((uint32_t)(255 - pos * 3) << 16) | ((uint32_t)(0) << 8) | (pos * 3);
  } else if(pos < 170) {
    pos -= 85;
    return ((uint32_t)(0) << 16) | ((uint32_t)(pos * 3) << 8) | (255 - pos * 3);
  } else {
    pos -= 170;
    return ((uint32_t)(pos * 3) << 16) | ((uint32_t)(255 - pos * 3) << 8) | (0);
  }
}

/*
 * Returns a new, random wheel index with a minimum distance of 42 from pos.
 */
uint8_t WS2812FX::get_random_wheel_index(uint8_t pos) {
  uint8_t r = 0, x = 0, y = 0, d = 0;

  while(d < 42) {
    r = random8();
    x = abs(pos - r);
    y = 255 - x;
    d = min(x, y);
  }
  return r;
}


uint32_t WS2812FX::crgb_to_col(CRGB fastled)
{
  return (((uint32_t)fastled.red << 16) | ((uint32_t)fastled.green << 8) | fastled.blue);
}


CRGB WS2812FX::col_to_crgb(uint32_t color)
{
  CRGB fastled_col;
  fastled_col.red =   (color >> 16 & 0xFF);
  fastled_col.green = (color >> 8  & 0xFF);
  fastled_col.blue =  (color       & 0xFF);
  return fastled_col;
}


/*
 * FastLED palette modes helper function. Limitation: Due to memory reasons, multiple active segments with FastLED will disable the Palette transitions
 */
void WS2812FX::handle_palette(void)
{
  bool singleSegmentMode = (_segment_index == _segment_index_palette_last);
  _segment_index_palette_last = _segment_index;

  byte paletteIndex = SEGMENT.palette;
  if (SEGMENT.mode == FX_MODE_GLITTER && paletteIndex == 0) paletteIndex = 11;
  if (SEGMENT.mode >= FX_MODE_METEOR && paletteIndex == 0) paletteIndex = 4;
  
  switch (paletteIndex)
  {
    case 0: {//default palette. Differs depending on effect
      switch (SEGMENT.mode)
      {
        case FX_MODE_FIRE_2012  : targetPalette = gGradientPalettes[22]; break;//heat palette
        case FX_MODE_COLORWAVES : targetPalette = gGradientPalettes[13]; break;//landscape 33
        case FX_MODE_FILLNOISE8 : targetPalette = OceanColors_p;         break;
        case FX_MODE_NOISE16_1  : targetPalette = gGradientPalettes[17]; break;//Drywet
        case FX_MODE_NOISE16_2  : targetPalette = gGradientPalettes[30]; break;//Blue cyan yellow
        case FX_MODE_NOISE16_3  : targetPalette = gGradientPalettes[22]; break;//heat palette
        case FX_MODE_NOISE16_4  : targetPalette = gGradientPalettes[13]; break;//landscape 33
        //case FX_MODE_GLITTER    : targetPalette = RainbowColors_p;       break;
        
        default: targetPalette = PartyColors_p; break;//palette, bpm
      }
      break;}
    case 1: {//periodically replace palette with a random one. Doesn't work with multiple FastLED segments
      if (!singleSegmentMode)
      {
        targetPalette = PartyColors_p; break; //fallback
      }
      if (millis() - _lastPaletteChange > 1000 + ((uint32_t)(255-SEGMENT.intensity))*100)
      {
        targetPalette = CRGBPalette16(
                        CHSV(random8(), 255, random8(128, 255)),
                        CHSV(random8(), 255, random8(128, 255)),
                        CHSV(random8(), 192, random8(128, 255)),
                        CHSV(random8(), 255, random8(128, 255)));
        _lastPaletteChange = millis();
      } break;}
    case 2: {//primary color only
      CRGB prim = col_to_crgb(SEGCOLOR(0));
      targetPalette = CRGBPalette16(prim); break;}
    case 3: {//based on primary
      //considering performance implications
      CRGB prim = col_to_crgb(SEGCOLOR(0));
      CHSV prim_hsv = rgb2hsv_approximate(prim);
      targetPalette = CRGBPalette16(
                      CHSV(prim_hsv.h, prim_hsv.s, prim_hsv.v), //color itself
                      CHSV(prim_hsv.h, max(prim_hsv.s - 50,0), prim_hsv.v), //less saturated
                      CHSV(prim_hsv.h, prim_hsv.s, max(prim_hsv.v - 50,0)), //darker
                      CHSV(prim_hsv.h, prim_hsv.s, prim_hsv.v)); //color itself
      break;}
    case 4: {//primary + secondary
      CRGB prim = col_to_crgb(SEGCOLOR(0));
      CRGB sec  = col_to_crgb(SEGCOLOR(1));
      targetPalette = CRGBPalette16(sec,prim); break;}
    case 5: {//based on primary + secondary
      CRGB prim = col_to_crgb(SEGCOLOR(0));
      CRGB sec  = col_to_crgb(SEGCOLOR(1));
      CRGB ter  = col_to_crgb(SEGCOLOR(2));
      targetPalette = CRGBPalette16(ter,sec,prim); break;}
    case 6: //Party colors
      targetPalette = PartyColors_p; break;
    case 7: //Cloud colors
      targetPalette = CloudColors_p; break;
    case 8: //Lava colors
      targetPalette = LavaColors_p; break;
    case 9: //Ocean colors
      targetPalette = OceanColors_p; break;
    case 10: //Forest colors
      targetPalette = ForestColors_p; break;
    case 11: //Rainbow colors
      targetPalette = RainbowColors_p; break;
    case 12: //Rainbow stripe colors
      targetPalette = RainbowStripeColors_p; break;
    default: //progmem palettes
      targetPalette = gGradientPalettes[constrain(SEGMENT.palette -13, 0, gGradientPaletteCount -1)];
  }
  
  if (singleSegmentMode && paletteFade) //only blend if just one segment uses FastLED mode
  {
    nblendPaletteTowardPalette(currentPalette, targetPalette, 48);
  } else
  {
    currentPalette = targetPalette;
  }
}

uint32_t WS2812FX::color_from_palette(uint16_t i, bool mapping, bool wrap, uint8_t mcol, uint8_t pbri)
{
  if (SEGMENT.palette == 0 && mcol < 3) return SEGCOLOR(mcol); //WS2812FX default
  uint8_t paletteIndex = i;
  if (mapping) paletteIndex = map(i,SEGMENT.start,SEGMENT.stop-1,0,255);
  if (!wrap) paletteIndex = scale8(paletteIndex, 240); //cut off blend at palette "end"
  CRGB fastled_col;
  fastled_col = ColorFromPalette( currentPalette, paletteIndex, pbri, (paletteBlend == 3)? NOBLEND:LINEARBLEND);
  return  fastled_col.r*65536 +  fastled_col.g*256 +  fastled_col.b;
}

bool WS2812FX::segmentsAreIdentical(Segment* a, Segment* b)
{
  //if (a->start != b->start) return false;
  //if (a->stop != b->stop) return false;
  for (uint8_t i = 0; i < NUM_COLORS; i++)
  {
    if (a->colors[i] != b->colors[i]) return false;
  }
  if (a->mode != b->mode) return false;
  if (a->speed != b->speed) return false;
  if (a->intensity != b->intensity) return false;
  if (a->palette != b->palette) return false;
  //if (a->getOption(1) != b->getOption(1)) return false; //reverse
  return true;
}

//gamma 2.4 lookup table used for color correction
const byte gammaT[] = {
    0,  0,  0,  0,  0,  0,  0,  0,  0,  0,  0,  0,  0,  0,  0,  0,
    0,  0,  0,  0,  0,  0,  0,  0,  0,  0,  0,  0,  1,  1,  1,  1,
    1,  1,  1,  1,  1,  1,  1,  1,  1,  2,  2,  2,  2,  2,  2,  2,
    2,  3,  3,  3,  3,  3,  3,  3,  4,  4,  4,  4,  4,  5,  5,  5,
    5,  6,  6,  6,  6,  7,  7,  7,  7,  8,  8,  8,  9,  9,  9, 10,
   10, 10, 11, 11, 11, 12, 12, 13, 13, 13, 14, 14, 15, 15, 16, 16,
   17, 17, 18, 18, 19, 19, 20, 20, 21, 21, 22, 22, 23, 24, 24, 25,
   25, 26, 27, 27, 28, 29, 29, 30, 31, 32, 32, 33, 34, 35, 35, 36,
   37, 38, 39, 39, 40, 41, 42, 43, 44, 45, 46, 47, 48, 49, 50, 50,
   51, 52, 54, 55, 56, 57, 58, 59, 60, 61, 62, 63, 64, 66, 67, 68,
   69, 70, 72, 73, 74, 75, 77, 78, 79, 81, 82, 83, 85, 86, 87, 89,
   90, 92, 93, 95, 96, 98, 99,101,102,104,105,107,109,110,112,114,
  115,117,119,120,122,124,126,127,129,131,133,135,137,138,140,142,
  144,146,148,150,152,154,156,158,160,162,164,167,169,171,173,175,
  177,180,182,184,186,189,191,193,196,198,200,203,205,208,210,213,
  215,218,220,223,225,228,231,233,236,239,241,244,247,249,252,255 };

uint8_t WS2812FX::gamma8(uint8_t b)
{
  return gammaT[b];
}

uint32_t WS2812FX::gamma32(uint32_t color)
{
  if (!gammaCorrectCol) return color;
  uint8_t w = (color >> 24);
  uint8_t r = (color >> 16);
  uint8_t g = (color >>  8);
  uint8_t b =  color;
  w = gammaT[w];
  r = gammaT[r];
  g = gammaT[g];
  b = gammaT[b];
  return ((w << 24) | (r << 16) | (g << 8) | (b));
}

uint16_t WS2812FX::_usedSegmentData = 0;<|MERGE_RESOLUTION|>--- conflicted
+++ resolved
@@ -32,11 +32,7 @@
 
 void WS2812FX::init(bool supportWhite, uint16_t countPixels, uint8_t group, uint8_t spacing, bool skipFirst)
 {
-<<<<<<< HEAD
-  if (supportWhite == _rgbwMode && countPixels == _length && _locked != NULL && group == _group && spacing == _spacing) return;
-=======
   if (supportWhite == _rgbwMode && countPixels == _length && disableNLeds == _disableNLeds) return;
->>>>>>> 2fe2b3c9
   RESET_RUNTIME;
   _rgbwMode = supportWhite;
   _skipFirstMode = skipFirst;
@@ -51,17 +47,12 @@
   bus->Begin((NeoPixelType)ty, lengthRaw);
   
   _segments[0].start = 0;
-<<<<<<< HEAD
+
   _segments[0].group = _group;
   _segments[0].spacing = _spacing;
   _segments[0].stop = getUsableCount();
   _segments[0].rawLength = _length;
-  
-  unlockAll();
-=======
-  _segments[0].stop = _usableCount;
-
->>>>>>> 2fe2b3c9
+
   setBrightness(_brightness);
 }
 
@@ -122,16 +113,10 @@
 
 void WS2812FX::setPixelColor(uint16_t i, byte r, byte g, byte b, byte w)
 {
-<<<<<<< HEAD
-  if (_locked[i] && !_modeUsesLock) return;
 
   RgbwColor color;
   color.W = w;
-=======
-  i = i * (_disableNLeds+1);
-  if (IS_REVERSE) i = SEGMENT.stop -1 -i + SEGMENT.start; //reverse just individual segment
-  byte tmpg = g;
->>>>>>> 2fe2b3c9
+
   switch (colorOrder) //0 = Grb, default
   {
     case 0: color.G = g; color.R = r; color.B = b; break; // 0 = GRB
@@ -455,18 +440,9 @@
 void WS2812FX::setSegment(uint8_t n, uint16_t start, uint16_t length, uint8_t group, uint8_t spacing) {
   if (n >= MAX_NUM_SEGMENTS) return;
   Segment& seg = _segments[n];
-<<<<<<< HEAD
+
   if (seg.start == start && seg.rawLength == length && seg.group == group && seg.spacing == spacing) return;
-  if (seg.isActive() && modeUsesLock(seg.mode))
-  {
-    _modeUsesLock = false;
-    unlockRange(seg.start, seg.stop);
-    _modeUsesLock = true;
-  }
-=======
-  if (seg.start == i1 && seg.stop == i2) return;
-
->>>>>>> 2fe2b3c9
+
   _segment_index = n; fill(0); //turn old segment range off
 
   seg.rawLength = min(_length - start, length);
@@ -494,18 +470,11 @@
   _segments[0].stop = getUsableCount();
   _segments[0].rawLength = _length;
   _segments[0].setOption(0, 1); //select
-<<<<<<< HEAD
+
   _segments[0].group = _group;
   _segments[0].spacing = _spacing;
-}
-
-void WS2812FX::setIndividual(uint16_t i, uint32_t col)
-{
-  if (modeUsesLock(SEGMENT.mode)) return;
-  if (i >= 0 && i < _length)
-=======
+
   for (uint16_t i = 1; i < MAX_NUM_SEGMENTS; i++)
->>>>>>> 2fe2b3c9
   {
     _segments[i].colors[0] = color_wheel(i*51);
     _segment_runtimes[i].reset();
