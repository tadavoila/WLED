--- conflicted
+++ resolved
@@ -1233,20 +1233,6 @@
 
   _hasWhiteChannel = _isOffRefreshRequired = false;
 
-<<<<<<< HEAD
-  #if defined(ARDUINO_ARCH_ESP32) && !defined(CONFIG_IDF_TARGET_ESP32C3)
-  // determine if it is sensible to use parallel I2S outputs on ESP32 (i.e. more than 5 outputs = 1 I2S + 4 RMT)
-  unsigned digitalCount = 0;
-  unsigned maxLedsOnBus = 0;
-  //unsigned maxChannels = 0;
-  for (unsigned i = 0; i < WLED_MAX_BUSSES+WLED_MIN_VIRTUAL_BUSSES; i++) {
-    if (busConfigs[i] == nullptr) break;
-    if (Bus::isDigital(busConfigs[i]->type) && !Bus::is2Pin(busConfigs[i]->type)) {
-      digitalCount++;
-      if (busConfigs[i]->count > maxLedsOnBus) maxLedsOnBus = busConfigs[i]->count;
-      //unsigned channels = Bus::getNumberOfChannels(busConfigs[i]->type);
-      //if (channels > maxChannels) maxChannels = channels;
-=======
   unsigned digitalCount = 0;
   #if defined(ARDUINO_ARCH_ESP32) && !defined(CONFIG_IDF_TARGET_ESP32C3)
   // determine if it is sensible to use parallel I2S outputs on ESP32 (i.e. more than 5 outputs = 1 I2S + 4 RMT)
@@ -1255,7 +1241,6 @@
     if (Bus::isDigital(bus.type) && !Bus::is2Pin(bus.type)) {
       digitalCount++;
       if (bus.count > maxLedsOnBus) maxLedsOnBus = bus.count;
->>>>>>> d3954b94
     }
   }
   DEBUG_PRINTF_P(PSTR("Maximum LEDs on a bus: %u\nDigital buses: %u\n"), maxLedsOnBus, digitalCount);
@@ -1266,30 +1251,6 @@
 
   // create buses/outputs
   unsigned mem = 0;
-<<<<<<< HEAD
-  for (unsigned i = 0; i < WLED_MAX_BUSSES+WLED_MIN_VIRTUAL_BUSSES; i++) {
-    if (busConfigs[i] == nullptr) break;
-    #if defined(ARDUINO_ARCH_ESP32) && !defined(CONFIG_IDF_TARGET_ESP32C3)
-      #if defined(CONFIG_IDF_TARGET_ESP32S3) || defined(CONFIG_IDF_TARGET_ESP32S2)
-    // TODO: once I2S memory is larger than RMT it will ignore RMT
-    if (BusManager::hasParallelOutput() && i > 3) {  // will use RMT and then x8 I2S
-      unsigned memT = BusManager::memUsage(*busConfigs[i]); // includes x8 memory allocation for parallel I2S
-      if (memT > mem) mem = memT; // if we have unequal LED count use the largest
-    } else
-      #else // classic ESP32
-    if (BusManager::hasParallelOutput() && i < 8) {                                 // 1-8 are RMT if using x1 I2S
-      unsigned memT = BusManager::memUsage(*busConfigs[i]); // includes x8 memory allocation for parallel I2S
-      if (memT > mem) mem = memT; // if we have unequal LED count use the largest
-    } else
-      #endif
-    #endif
-      mem += BusManager::memUsage(*busConfigs[i]); // includes global buffer
-    if (mem <= MAX_LED_MEMORY) BusManager::add(*busConfigs[i]);
-    else DEBUG_PRINTF_P(PSTR("Out of LED memory! Bus #%u not created."), i);
-    delete busConfigs[i];
-    busConfigs[i] = nullptr;
-  }
-=======
   digitalCount = 0;
   for (const auto &bus : busConfigs) {
     mem += bus.memUsage(Bus::isDigital(bus.type) && !Bus::is2Pin(bus.type) ? digitalCount++ : 0); // includes global buffer
@@ -1298,7 +1259,6 @@
   }
   busConfigs.clear();
   busConfigs.shrink_to_fit();
->>>>>>> d3954b94
 
   //if busses failed to load, add default (fresh install, FS issue, ...)
   if (BusManager::getNumBusses() == 0) {
@@ -1380,19 +1340,11 @@
       if (Bus::isPWM(dataType) || Bus::isOnOff(dataType)) count = 1;
       prevLen += count;
       BusConfig defCfg = BusConfig(dataType, defPin, start, count, DEFAULT_LED_COLOR_ORDER, false, 0, RGBW_MODE_MANUAL_ONLY, 0, useGlobalLedBuffer);
-<<<<<<< HEAD
-      mem += BusManager::memUsage(defCfg);
-      if (BusManager::add(defCfg) == -1) break;
-    }
-  }
-  DEBUG_PRINTF_P(PSTR("LED buffer size: %uB/%uB\n"), mem, BusManager::getTotalBuffers());
-=======
       mem += defCfg.memUsage(Bus::isDigital(dataType) && !Bus::is2Pin(dataType) ? digitalCount++ : 0);
       if (BusManager::add(defCfg) == -1) break;
     }
   }
   DEBUG_PRINTF_P(PSTR("LED buffer size: %uB/%uB\n"), mem, BusManager::memUsage());
->>>>>>> d3954b94
 
   _length = 0;
   for (int i=0; i<BusManager::getNumBusses(); i++) {
