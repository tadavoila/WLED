--- conflicted
+++ resolved
@@ -43,11 +43,7 @@
   19, 18, 17, 16, 15, 20, 21, 22, 23, 24, 29, 28, 27, 26, 25]}
 */
 
-<<<<<<< HEAD
-//factory defaults LED setup (for multistrip boards)
-=======
 //factory defaults LED setup
->>>>>>> ff083daf
 //#define PIXEL_COUNTS 30, 30, 30, 30
 //#define DATA_PINS 16, 1, 3, 4
 //#define DEFAULT_LED_TYPE TYPE_WS2812_RGB
@@ -74,7 +70,6 @@
   if (busses.getNumBusses() == 0) {
     const uint8_t defDataPins[] = {DATA_PINS};
     const uint16_t defCounts[] = {PIXEL_COUNTS};
-<<<<<<< HEAD
     const uint8_t defNumBusses = ((sizeof defDataPins) / (sizeof defDataPins[0]));  // min 1
     const uint8_t defNumCounts = ((sizeof defCounts) / (sizeof defCounts[0]));      // min 1
     uint16_t prevLen = 0;
@@ -82,18 +77,6 @@
       uint8_t defPin[] = {defDataPins[i]};
       uint16_t start = prevLen;
       uint16_t count = (i < defNumCounts) ? defCounts[i] : defCounts[i>0?i-1:0];
-=======
-    const uint8_t defNumBusses = ((sizeof defDataPins) / (sizeof defDataPins[0]));
-    const uint8_t defNumCounts = ((sizeof defCounts)   / (sizeof defCounts[0]));
-    uint16_t prevLen = 0;
-    for (uint8_t i = 0; i < defNumBusses; i++) {
-      uint8_t defPin[] = {defDataPins[i]};
-      uint16_t start = prevLen;
-      uint16_t count = _lengthRaw;
-      if (defNumBusses > 1 && defNumCounts) {
-        count = defCounts[(i < defNumCounts) ? i : defNumCounts -1];
-      }
->>>>>>> ff083daf
       prevLen += count;
       BusConfig defCfg = BusConfig(DEFAULT_LED_TYPE, defPin, start, count, COL_ORDER_GRB);
       busses.add(defCfg);
