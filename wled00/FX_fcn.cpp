--- conflicted
+++ resolved
@@ -138,12 +138,8 @@
   return *this;
 }
 
-<<<<<<< HEAD
-bool Segment::allocateData(size_t len) {
-=======
 // allocates effect data buffer on heap and initialises (erases) it
 bool IRAM_ATTR_YN Segment::allocateData(size_t len) {
->>>>>>> e8d9891d
   if (len == 0) return false; // nothing to do
   if (data && _dataLen >= len) {          // already allocated enough (reduce fragmentation)
     if (call == 0) memset(data, 0, len);  // erase buffer if called during effect initialisation
@@ -216,7 +212,7 @@
     case 0: //default palette. Exceptions for specific effects above
       targetPalette = PartyColors_p; break;
     case 1: //randomly generated palette
-      targetPalette = _randomPalette; //random palette is generated at intervals in handleRandomPalette() 
+      targetPalette = _randomPalette; //random palette is generated at intervals in handleRandomPalette()
       break;
     case 2: {//primary color only
       CRGB prim = gamma32(colors[0]);
@@ -434,7 +430,7 @@
   if ((uint16_t)((uint16_t)(millis() / 1000U) - _lastPaletteChange) > randomPaletteChangeTime){
         _newRandomPalette = useHarmonicRandomPalette ? generateHarmonicRandomPalette(_randomPalette) : generateRandomPalette();
         _lastPaletteChange = (uint16_t)(millis() / 1000U);
-        _lastPaletteBlend = (uint16_t)((uint16_t)millis() - 512); // starts blending immediately   
+        _lastPaletteBlend = (uint16_t)((uint16_t)millis() - 512); // starts blending immediately
   }
 
   // if palette transitions is enabled, blend it according to Transition Time (if longer than minimum given by service calls)
@@ -760,7 +756,7 @@
         // Odd rays start further from center if prevRay started at center.
         static int prevRay = INT_MIN; // previous ray number
         if ((i % 2 == 1) && (i - 1 == prevRay || i + 1 == prevRay)) {
-          int jump = min(vW/3, vH/3); // can add 2 if using medium pinwheel 
+          int jump = min(vW/3, vH/3); // can add 2 if using medium pinwheel
           posx += inc_x * jump;
           posy += inc_y * jump;
         }
@@ -1196,7 +1192,7 @@
 
     static_assert(validatePinsAndTypes(defDataTypes, defNumTypes, defNumPins),
                   "The default pin list defined in DATA_PINS does not match the pin requirements for the default buses defined in LED_TYPES");
-    
+
     unsigned prevLen = 0;
     unsigned pinsIndex = 0;
     for (unsigned i = 0; i < WLED_MAX_BUSSES+WLED_MIN_VIRTUAL_BUSSES; i++) {
@@ -1207,7 +1203,7 @@
 
       // if we need more pins than available all outputs have been configured
       if (pinsIndex + busPins > defNumPins) break;
-      
+
       // Assign all pins first so we can check for conflicts on this bus
       for (unsigned j = 0; j < busPins && j < OUTPUT_MAX_PINS; j++) defPin[j] = defDataPins[pinsIndex + j];
 
