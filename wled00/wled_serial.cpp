--- conflicted
+++ resolved
@@ -170,11 +170,6 @@
         if (!realtimeOverride) setRealtimePixel(pixel++, red, green, blue, 0);
         if (--count > 0) state = AdaState::Data_Red;
         else {
-<<<<<<< HEAD
-          // if (!realtimeMode && bri == 0) strip.setBrightness(briLast); //realtimeLock() handles turning strip on/off
-=======
-          if (!realtimeMode && bri == 0) strip.setBrightness(briLast, true);
->>>>>>> 4865ddb3
           realtimeLock(realtimeTimeoutMs, REALTIME_MODE_ADALIGHT);
 
           if (!realtimeOverride) strip.show();
