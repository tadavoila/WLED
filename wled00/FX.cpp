--- conflicted
+++ resolved
@@ -6643,10 +6643,6 @@
 //   * JUGGLES      //
 //////////////////////
 uint16_t mode_juggles(void) {                   // Juggles. By Andrew Tuline.
-<<<<<<< HEAD
-  //if (SEGLEN == 1) return mode_static();
-=======
->>>>>>> b88c300d
   um_data_t *um_data;
   if (!usermods.getUMData(&um_data, USERMOD_ID_AUDIOREACTIVE)) {
     // add support for no audio
@@ -7030,10 +7026,6 @@
 //   ** DJLight        //
 /////////////////////////
 uint16_t mode_DJLight(void) {                   // Written by ??? Adapted by Will Tatam.
-<<<<<<< HEAD
-  //if (SEGLEN == 1) return mode_static();
-=======
->>>>>>> b88c300d
   // No need to prevent from executing on single led strips, only mid will be set (mid = 0)
   const int mid = SEGLEN / 2;
 
@@ -7106,10 +7098,6 @@
 //   ** Freqmatrix   //
 ///////////////////////
 uint16_t mode_freqmatrix(void) {                // Freqmatrix. By Andreas Pleschung.
-<<<<<<< HEAD
-  //if (SEGLEN == 1) return mode_static();
-=======
->>>>>>> b88c300d
   // No need to prevent from executing on single led strips, we simply change pixel 0 each time and avoid the shift
   um_data_t *um_data;
   if (!usermods.getUMData(&um_data, USERMOD_ID_AUDIOREACTIVE)) {
@@ -7216,10 +7204,6 @@
 // As a compromise between speed and accuracy we are currently sampling with 10240Hz, from which we can then determine with a 512bin FFT our max frequency is 5120Hz.
 // Depending on the music stream you have you might find it useful to change the frequency mapping.
 uint16_t mode_freqwave(void) {                  // Freqwave. By Andreas Pleschung.
-<<<<<<< HEAD
-  //if (SEGLEN == 1) return mode_static();
-=======
->>>>>>> b88c300d
   // As before, this effect can also work on single pixels, we just lose the shifting effect
   um_data_t *um_data;
   if (!usermods.getUMData(&um_data, USERMOD_ID_AUDIOREACTIVE)) {
@@ -7330,10 +7314,6 @@
 //   ** Noisemove   //
 //////////////////////
 uint16_t mode_noisemove(void) {                 // Noisemove.    By: Andrew Tuline
-<<<<<<< HEAD
-  //if (SEGLEN == 1) return mode_static();
-=======
->>>>>>> b88c300d
   um_data_t *um_data;
   if (!usermods.getUMData(&um_data, USERMOD_ID_AUDIOREACTIVE)) {
     // add support for no audio
@@ -7361,10 +7341,6 @@
 //   ** Rocktaves   //
 //////////////////////
 uint16_t mode_rocktaves(void) {                 // Rocktaves. Same note from each octave is same colour.    By: Andrew Tuline
-<<<<<<< HEAD
-  //if (SEGLEN == 1) return mode_static();
-=======
->>>>>>> b88c300d
   um_data_t *um_data;
   if (!usermods.getUMData(&um_data, USERMOD_ID_AUDIOREACTIVE)) {
     // add support for no audio
@@ -7406,14 +7382,8 @@
 ///////////////////////
 // Combines peak detection with FFT_MajorPeak and FFT_Magnitude.
 uint16_t mode_waterfall(void) {                   // Waterfall. By: Andrew Tuline
-<<<<<<< HEAD
-  //if (SEGLEN == 1) return mode_static();
-  // effect can work on single pixels, we just lose the shifting effect
-
-=======
   // effect can work on single pixels, we just lose the shifting effect
   
->>>>>>> b88c300d
   um_data_t *um_data;
   if (!usermods.getUMData(&um_data, USERMOD_ID_AUDIOREACTIVE)) {
     // add support for no audio
