--- conflicted
+++ resolved
@@ -573,71 +573,25 @@
   char objKey[10];
   String cmdStr;
   DynamicJsonDocument irDoc(JSON_BUFFER_SIZE);
-  JsonObject fdo = irDoc.createNestedObject("cmd");
-
-  lastValidCode = 0;
+  JsonObject fdo;
+  JsonObject jsonCmdObj;
+
   sprintf_P(objKey, PSTR("\"0x%lX\":"), (unsigned long)code);
 
   // attempt to read command from ir.json
   // this may fail for two reasons: ir.json does not exist or IR code not found
   // if the IR code is not found readObjectFromFile() will clean() irDoc JSON document
   // so we can differentiate between the two
-  errorFlag = readObjectFromFile("/ir.json", objKey, &irDoc) ? ERR_NONE : ERR_FS_IRLOAD;
-  if (irDoc["cmd"].isNull()) {
-    errorFlag = ERR_NONE;
+  readObjectFromFile("/ir.json", objKey, &irDoc);
+  fdo = irDoc.as<JsonObject>();
+  lastValidCode = 0;
+  if (fdo.isNull()) {
+    //the received code does not exist
+    if (!WLED_FS.exists("/ir.json")) errorFlag = ERR_FS_IRLOAD; //warn if IR file itself doesn't exist
     return;
   }
-<<<<<<< HEAD
-  if (!errorFlag) {
-
-    fdo = irDoc.as<JsonObject>();
-
-    JsonObject jsonCmdObj = fdo["cmd"];
-    cmdStr = fdo["cmd"].as<String>();
-
-    if (!cmdStr.isEmpty()) {
-
-      if (cmdStr.startsWith("!")) {
-        // call limited set of C functions
-        if (cmdStr.startsWith(F("!incBri"))) {
-          lastValidCode = code;
-          incBrightness();
-        } else if (cmdStr.startsWith(F("!decBri"))) {
-          lastValidCode = code;
-          decBrightness();
-        } else if (cmdStr.startsWith(F("!presetF"))) { //!presetFallback
-          uint8_t p1 = fdo["PL"] ? fdo["PL"] : 1;
-          uint8_t p2 = fdo["FX"] ? fdo["FX"] : random8(MODE_COUNT);
-          uint8_t p3 = fdo["FP"] ? fdo["FP"] : 0;
-          presetFallback(p1, p2, p3);
-        }
-      } else {
-        // HTTP API command
-        if (cmdStr.indexOf("~") || fdo[F("rpt")]) 
-        {
-          // repeatable action
-          lastValidCode = code;
-        }
-        if (effectCurrent == 0 && cmdStr.indexOf("FP=") > -1) {
-          // setting palette but it wont show because effect is solid
-          effectCurrent = FX_MODE_GRADIENT;
-        }
-        if (!cmdStr.startsWith("win&")) {
-          cmdStr = "win&" + cmdStr;
-        }
-        handleSet(nullptr, cmdStr, false); 
-      }        
-    } else if (!jsonCmdObj.isNull()) {
-      // command is JSON object
-      //allow applyPreset() to reuse JSON buffer, or it would alloc. a second buffer and run out of mem.
-      fileDoc = &irDoc;
-      deserializeState(jsonCmdObj, CALL_MODE_BUTTON);
-      fileDoc = nullptr;
-    }
-=======
-
-  cmd = fdo["cmd"]; //string
-  cmdStr = String(cmd);
+
+  cmdStr = fdo["cmd"].as<String>();;
   jsonCmdObj = fdo["cmd"]; //object
 
   if (!cmdStr.isEmpty()) 
@@ -670,15 +624,14 @@
       if (!cmdStr.startsWith("win&")) {
         cmdStr = "win&" + cmdStr;
       }
-      handleSet(nullptr, cmdStr, false); 
-    }        
+      handleSet(nullptr, cmdStr, false);
+    }
   } else if (!jsonCmdObj.isNull()) {
     // command is JSON object
     //allow applyPreset() to reuse JSON buffer, or it would alloc. a second buffer and run out of mem.
     fileDoc = &irDoc;
     deserializeState(jsonCmdObj, CALL_MODE_BUTTON);
     fileDoc = nullptr;
->>>>>>> 3cefb142
   }
 }
 
