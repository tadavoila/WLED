--- conflicted
+++ resolved
@@ -128,17 +128,13 @@
   return true;
 }
 
-<<<<<<< HEAD
-bool PinManagerClass::allocateMultiplePins(const int8_t * mptArray, byte arrayElementCount, PinOwner tag, boolean output) {
+bool PinManager::allocateMultiplePins(const int8_t * mptArray, byte arrayElementCount, PinOwner tag, boolean output) {
   PinManagerPinType pins[arrayElementCount];
   for (int i=0; i<arrayElementCount; i++) pins[i] = {mptArray[i], output};
   return allocateMultiplePins(pins, arrayElementCount, tag);
 }
 
-bool PinManagerClass::allocatePin(byte gpio, bool output, PinOwner tag)
-=======
 bool PinManager::allocatePin(byte gpio, bool output, PinOwner tag)
->>>>>>> bd7cd32f
 {
   // HW I2C & SPI pins have to be allocated using allocateMultiplePins variant since there is always SCL/SDA pair
   if (!isPinOk(gpio, output) || (gpio >= WLED_NUM_PINS) || tag==PinOwner::HW_I2C || tag==PinOwner::HW_SPI) {
