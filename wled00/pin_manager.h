#ifndef WLED_PIN_MANAGER_H
#define WLED_PIN_MANAGER_H
/*
 * Registers pins so there is no attempt for two interfaces to use the same pin
 */
#include <Arduino.h>
#ifdef ARDUINO_ARCH_ESP32
#include "driver/ledc.h" // needed for analog/LEDC channel counts
#endif
#include "const.h" // for USERMOD_* values

#ifdef ESP8266
#define WLED_NUM_PINS (GPIO_PIN_COUNT+1) // somehow they forgot GPIO 16 (0-16==17)
#else
#define WLED_NUM_PINS (GPIO_PIN_COUNT)
#endif

typedef struct PinManagerPinType {
  int8_t pin;
  bool   isOutput;
} managed_pin_type;

/*
 * Allows PinManager to "lock" an allocation to a specific
 * owner, so someone else doesn't accidentally de-allocate
 * a pin it hasn't allocated.  Also enhances debugging.
 *
 * RAM Cost:
 *     17 bytes on ESP8266
 *     40 bytes on ESP32
 */
enum struct PinOwner : uint8_t {
  None          = 0,      // default == legacy == unspecified owner
  // High bit is set for all built-in pin owners
  Ethernet      = 0x81,
  BusDigital    = 0x82,
  BusOnOff      = 0x83,
  BusPwm        = 0x84,   // 'BusP' == PWM output using BusPwm
  Button        = 0x85,   // 'Butn' == button from configuration
  IR            = 0x86,   // 'IR'   == IR receiver pin from configuration
  Relay         = 0x87,   // 'Rly'  == Relay pin from configuration
  SPI_RAM       = 0x88,   // 'SpiR' == SPI RAM
  DebugOut      = 0x89,   // 'Dbg'  == debug output always IO1
  DMX           = 0x8A,   // 'DMX'  == hard-coded to IO2
  HW_I2C        = 0x8B,   // 'I2C'  == hardware I2C pins (4&5 on ESP8266, 21&22 on ESP32)
  HW_SPI        = 0x8C,   // 'SPI'  == hardware (V)SPI pins (13,14&15 on ESP8266, 5,18&23 on ESP32)
  HUB75         = 0x8E,   // 'Hub75' == Hub75 driver
  // Use UserMod IDs from const.h here
  UM_Unspecified       = USERMOD_ID_UNSPECIFIED,        // 0x01
  UM_Example           = USERMOD_ID_EXAMPLE,            // 0x02 // Usermod "usermod_v2_example.h"
  UM_Temperature       = USERMOD_ID_TEMPERATURE,        // 0x03 // Usermod "usermod_temperature.h"
  // #define USERMOD_ID_FIXNETSERVICES                  // 0x04 // Usermod "usermod_Fix_unreachable_netservices.h" -- Does not allocate pins
  UM_PIR               = USERMOD_ID_PIRSWITCH,          // 0x05 // Usermod "usermod_PIR_sensor_switch.h"
  UM_IMU               = USERMOD_ID_IMU,                // 0x06 // Usermod "usermod_mpu6050_imu.h" -- Interrupt pin
  UM_FourLineDisplay   = USERMOD_ID_FOUR_LINE_DISP,     // 0x07 // Usermod "usermod_v2_four_line_display.h -- May use "standard" HW_I2C pins
  UM_RotaryEncoderUI   = USERMOD_ID_ROTARY_ENC_UI,      // 0x08 // Usermod "usermod_v2_rotary_encoder_ui.h"
  // #define USERMOD_ID_AUTO_SAVE                       // 0x09 // Usermod "usermod_v2_auto_save.h" -- Does not allocate pins
  // #define USERMOD_ID_DHT                             // 0x0A // Usermod "usermod_dht.h" -- Statically allocates pins, not compatible with pinManager?
  // #define USERMOD_ID_VL53L0X                         // 0x0C // Usermod "usermod_vl53l0x_gestures.h" -- Uses "standard" HW_I2C pins
  UM_MultiRelay        = USERMOD_ID_MULTI_RELAY,        // 0x0D // Usermod "usermod_multi_relay.h"
  UM_AnimatedStaircase = USERMOD_ID_ANIMATED_STAIRCASE, // 0x0E // Usermod "Animated_Staircase.h"
  UM_Battery           = USERMOD_ID_BATTERY,            //
  // #define USERMOD_ID_RTC                             // 0x0F // Usermod "usermod_rtc.h" -- Uses "standard" HW_I2C pins
  // #define USERMOD_ID_ELEKSTUBE_IPS                   // 0x10 // Usermod "usermod_elekstube_ips.h" -- Uses quite a few pins ... see Hardware.h and User_Setup.h
  // #define USERMOD_ID_SN_PHOTORESISTOR                // 0x11 // Usermod "usermod_sn_photoresistor.h" -- Uses hard-coded pin (PHOTORESISTOR_PIN == A0), but could be easily updated to use pinManager
  UM_BH1750            = USERMOD_ID_BH1750,             // 0x14 // Usermod "bh1750.h -- Uses "standard" HW_I2C pins
  UM_RGBRotaryEncoder  = USERMOD_RGB_ROTARY_ENCODER,    // 0x16 // Usermod "rgb-rotary-encoder.h"
  UM_QuinLEDAnPenta    = USERMOD_ID_QUINLED_AN_PENTA,   // 0x17 // Usermod "quinled-an-penta.h"
  UM_BME280            = USERMOD_ID_BME280,             // 0x1E // Usermod "usermod_bme280.h -- Uses "standard" HW_I2C pins
  UM_Audioreactive     = USERMOD_ID_AUDIOREACTIVE,      // 0x20 // Usermod "audio_reactive.h"
  UM_SdCard            = USERMOD_ID_SD_CARD,            // 0x25 // Usermod "usermod_sd_card.h"
  UM_PWM_OUTPUTS       = USERMOD_ID_PWM_OUTPUTS,        // 0x26 // Usermod "usermod_pwm_outputs.h"
  UM_LDR_DUSK_DAWN     = USERMOD_ID_LDR_DUSK_DAWN,      // 0x2B // Usermod "usermod_LDR_Dusk_Dawn_v2.h"
  UM_MAX17048          = USERMOD_ID_MAX17048,           // 0x2F // Usermod "usermod_max17048.h"
  UM_BME68X            = USERMOD_ID_BME68X,             // 0x31 // Usermod "usermod_bme68x.h -- Uses "standard" HW_I2C pins
  UM_PIXELS_DICE_TRAY  = USERMOD_ID_PIXELS_DICE_TRAY    // 0x35 // Usermod "pixels_dice_tray.h" -- Needs compile time specified 6 pins for display including SPI.
};
static_assert(0u == static_cast<uint8_t>(PinOwner::None), "PinOwner::None must be zero, so default array initialization works as expected");

<<<<<<< HEAD
class PinManager {
  private:
    #ifdef ESP8266
    #define WLED_NUM_PINS (GPIO_PIN_COUNT+1) // somehow they forgot GPIO 16 (0-16==17)
    static uint32_t pinAlloc;     // 1 bit per pin, we use first 17bits
    #else
    #define WLED_NUM_PINS (GPIO_PIN_COUNT)
    static uint64_t pinAlloc;     // 1 bit per pin, we use 50 bits on ESP32-S3
    static uint16_t ledcAlloc;    // up to 16 LEDC channels (WLED_MAX_ANALOG_CHANNELS)
    #endif
    static uint8_t i2cAllocCount; // allow multiple allocation of I2C bus pins but keep track of allocations
    static uint8_t spiAllocCount; // allow multiple allocation of SPI bus pins but keep track of allocations
    static PinOwner ownerTag[WLED_NUM_PINS];

  public:
    // De-allocates a single pin
    static bool deallocatePin(byte gpio, PinOwner tag);
    // De-allocates multiple pins but only if all can be deallocated (PinOwner has to be specified)
    static bool deallocateMultiplePins(const uint8_t *pinArray, byte arrayElementCount, PinOwner tag);
    static bool deallocateMultiplePins(const managed_pin_type *pinArray, byte arrayElementCount, PinOwner tag);
    // Allocates a single pin, with an owner tag.
    // De-allocation requires the same owner tag (or override)
    static bool allocatePin(byte gpio, bool output, PinOwner tag);
    // Allocates all the pins, or allocates none of the pins, with owner tag.
    // Provided to simplify error condition handling in clients
    // using more than one pin, such as I2C, SPI, rotary encoders,
    // ethernet, etc..
    static bool allocateMultiplePins(const managed_pin_type * mptArray, byte arrayElementCount, PinOwner tag );
    static bool allocateMultiplePins(const int8_t * mptArray, byte arrayElementCount, PinOwner tag, boolean output);

=======
namespace PinManager {
  // De-allocates a single pin
  bool deallocatePin(byte gpio, PinOwner tag);
  // De-allocates multiple pins but only if all can be deallocated (PinOwner has to be specified)
  bool deallocateMultiplePins(const uint8_t *pinArray, byte arrayElementCount, PinOwner tag);
  bool deallocateMultiplePins(const managed_pin_type *pinArray, byte arrayElementCount, PinOwner tag);
  // Allocates a single pin, with an owner tag.
  // De-allocation requires the same owner tag (or override)
  bool allocatePin(byte gpio, bool output, PinOwner tag);
  // Allocates all the pins, or allocates none of the pins, with owner tag.
  // Provided to simplify error condition handling in clients
  // using more than one pin, such as I2C, SPI, rotary encoders,
  // ethernet, etc..
  bool allocateMultiplePins(const managed_pin_type * mptArray, byte arrayElementCount, PinOwner tag );
>>>>>>> 709aeff9

  [[deprecated("Replaced by three-parameter allocatePin(gpio, output, ownerTag), for improved debugging")]]
  inline bool allocatePin(byte gpio, bool output = true) { return allocatePin(gpio, output, PinOwner::None); }
  [[deprecated("Replaced by two-parameter deallocatePin(gpio, ownerTag), for improved debugging")]]
  inline void deallocatePin(byte gpio) { deallocatePin(gpio, PinOwner::None); }

  // will return true for reserved pins
  bool isPinAllocated(byte gpio, PinOwner tag = PinOwner::None);
  // will return false for reserved pins
  bool isPinOk(byte gpio, bool output = true);
  
  bool isReadOnlyPin(byte gpio);

  PinOwner getPinOwner(byte gpio);

  #ifdef ARDUINO_ARCH_ESP32
  byte allocateLedc(byte channels);
  void deallocateLedc(byte pos, byte channels);
  #endif
};

//extern PinManager pinManager;
#endif<|MERGE_RESOLUTION|>--- conflicted
+++ resolved
@@ -77,38 +77,6 @@
 };
 static_assert(0u == static_cast<uint8_t>(PinOwner::None), "PinOwner::None must be zero, so default array initialization works as expected");
 
-<<<<<<< HEAD
-class PinManager {
-  private:
-    #ifdef ESP8266
-    #define WLED_NUM_PINS (GPIO_PIN_COUNT+1) // somehow they forgot GPIO 16 (0-16==17)
-    static uint32_t pinAlloc;     // 1 bit per pin, we use first 17bits
-    #else
-    #define WLED_NUM_PINS (GPIO_PIN_COUNT)
-    static uint64_t pinAlloc;     // 1 bit per pin, we use 50 bits on ESP32-S3
-    static uint16_t ledcAlloc;    // up to 16 LEDC channels (WLED_MAX_ANALOG_CHANNELS)
-    #endif
-    static uint8_t i2cAllocCount; // allow multiple allocation of I2C bus pins but keep track of allocations
-    static uint8_t spiAllocCount; // allow multiple allocation of SPI bus pins but keep track of allocations
-    static PinOwner ownerTag[WLED_NUM_PINS];
-
-  public:
-    // De-allocates a single pin
-    static bool deallocatePin(byte gpio, PinOwner tag);
-    // De-allocates multiple pins but only if all can be deallocated (PinOwner has to be specified)
-    static bool deallocateMultiplePins(const uint8_t *pinArray, byte arrayElementCount, PinOwner tag);
-    static bool deallocateMultiplePins(const managed_pin_type *pinArray, byte arrayElementCount, PinOwner tag);
-    // Allocates a single pin, with an owner tag.
-    // De-allocation requires the same owner tag (or override)
-    static bool allocatePin(byte gpio, bool output, PinOwner tag);
-    // Allocates all the pins, or allocates none of the pins, with owner tag.
-    // Provided to simplify error condition handling in clients
-    // using more than one pin, such as I2C, SPI, rotary encoders,
-    // ethernet, etc..
-    static bool allocateMultiplePins(const managed_pin_type * mptArray, byte arrayElementCount, PinOwner tag );
-    static bool allocateMultiplePins(const int8_t * mptArray, byte arrayElementCount, PinOwner tag, boolean output);
-
-=======
 namespace PinManager {
   // De-allocates a single pin
   bool deallocatePin(byte gpio, PinOwner tag);
@@ -123,12 +91,18 @@
   // using more than one pin, such as I2C, SPI, rotary encoders,
   // ethernet, etc..
   bool allocateMultiplePins(const managed_pin_type * mptArray, byte arrayElementCount, PinOwner tag );
->>>>>>> 709aeff9
 
   [[deprecated("Replaced by three-parameter allocatePin(gpio, output, ownerTag), for improved debugging")]]
   inline bool allocatePin(byte gpio, bool output = true) { return allocatePin(gpio, output, PinOwner::None); }
   [[deprecated("Replaced by two-parameter deallocatePin(gpio, ownerTag), for improved debugging")]]
   inline void deallocatePin(byte gpio) { deallocatePin(gpio, PinOwner::None); }
+
+    // De-allocates multiple pins but only if all can be deallocated (PinOwner has to be specified)
+   bool deallocateMultiplePins(const uint8_t *pinArray, byte arrayElementCount, PinOwner tag);
+   bool deallocateMultiplePins(const managed_pin_type *pinArray, byte arrayElementCount, PinOwner tag);
+  
+   bool allocateMultiplePins(const managed_pin_type * mptArray, byte arrayElementCount, PinOwner tag );
+   bool allocateMultiplePins(const int8_t * mptArray, byte arrayElementCount, PinOwner tag, boolean output);
 
   // will return true for reserved pins
   bool isPinAllocated(byte gpio, PinOwner tag = PinOwner::None);
