#ifndef WLED_PIN_MANAGER_H
#define WLED_PIN_MANAGER_H
/*
 * Registers pins so there is no attempt for two interfaces to use the same pin
 */

#ifdef ESP8266
#define WLED_NUM_PINS (GPIO_PIN_COUNT+1) // somehow they forgot GPIO 16 (0-16==17)
#else
#define WLED_NUM_PINS (GPIO_PIN_COUNT)
#endif

typedef struct PinManagerPinType {
  int8_t pin;
  bool   isOutput;
} managed_pin_type;

/*
 * Allows PinManager to "lock" an allocation to a specific
 * owner, so someone else doesn't accidentally de-allocate
 * a pin it hasn't allocated.  Also enhances debugging.
 *
 * RAM Cost:
 *     17 bytes on ESP8266
 *     40 bytes on ESP32
 */
enum struct PinOwner : uint8_t {
  None          = 0,      // default == legacy == unspecified owner
  // High bit is set for all built-in pin owners
  Ethernet      = 0x81,
  BusDigital    = 0x82,
  BusOnOff      = 0x83,
<<<<<<< HEAD
  BusPwm        = 0x84,   // 'BusP' == PWM output using BusPwm
  Button        = 0x85,   // 'Butn' == button from configuration
  IR            = 0x86,   // 'IR'   == IR receiver pin from configuration
  Relay         = 0x87,   // 'Rly'  == Relay pin from configuration
  SPI_RAM       = 0x88,   // 'SpiR' == SPI RAM
  DebugOut      = 0x89,   // 'Dbg'  == debug output always IO1
  DMX           = 0x8A,   // 'DMX'  == hard-coded to IO2
  HW_I2C        = 0x8B,   // 'I2C'  == hardware I2C pins (4&5 on ESP8266, 21&22 on ESP32)
  HW_SPI        = 0x8C,   // 'SPI'  == hardware (V)SPI pins (13,14&15 on ESP8266, 5,18&23 on ESP32)
  HUB75         = 0x8E,   // 'Hub75' == Hub75 driver
=======
  BusPwm        = 0x84,   // 'BusP'      == PWM output using BusPwm
  Button        = 0x85,   // 'Butn'      == button from configuration
  IR            = 0x86,   // 'IR'        == IR receiver pin from configuration
  Relay         = 0x87,   // 'Rly'       == Relay pin from configuration
  SPI_RAM       = 0x88,   // 'SpiR'      == SPI RAM
  DebugOut      = 0x89,   // 'Dbg'       == debug output always IO1
  DMX           = 0x8A,   // 'DMX'       == hard-coded to IO2
  HW_I2C        = 0x8B,   // 'I2C'       == hardware I2C pins (4&5 on ESP8266, 21&22 on ESP32)
  HW_SPI        = 0x8C,   // 'SPI'       == hardware (V)SPI pins (13,14&15 on ESP8266, 5,18&23 on ESP32)
  DMX_INPUT     = 0x8D,   // 'DMX_INPUT' == DMX input via serial
>>>>>>> d2d5c423
  // Use UserMod IDs from const.h here
  UM_Unspecified       = USERMOD_ID_UNSPECIFIED,        // 0x01
  UM_Example           = USERMOD_ID_EXAMPLE,            // 0x02 // Usermod "usermod_v2_example.h"
  UM_Temperature       = USERMOD_ID_TEMPERATURE,        // 0x03 // Usermod "usermod_temperature.h"
  // #define USERMOD_ID_FIXNETSERVICES                  // 0x04 // Usermod "usermod_Fix_unreachable_netservices.h" -- Does not allocate pins
  UM_PIR               = USERMOD_ID_PIRSWITCH,          // 0x05 // Usermod "usermod_PIR_sensor_switch.h"
  UM_IMU               = USERMOD_ID_IMU,                // 0x06 // Usermod "usermod_mpu6050_imu.h" -- Interrupt pin
  UM_FourLineDisplay   = USERMOD_ID_FOUR_LINE_DISP,     // 0x07 // Usermod "usermod_v2_four_line_display.h -- May use "standard" HW_I2C pins
  UM_RotaryEncoderUI   = USERMOD_ID_ROTARY_ENC_UI,      // 0x08 // Usermod "usermod_v2_rotary_encoder_ui.h"
  // #define USERMOD_ID_AUTO_SAVE                       // 0x09 // Usermod "usermod_v2_auto_save.h" -- Does not allocate pins
  // #define USERMOD_ID_DHT                             // 0x0A // Usermod "usermod_dht.h" -- Statically allocates pins, not compatible with pinManager?
  // #define USERMOD_ID_VL53L0X                         // 0x0C // Usermod "usermod_vl53l0x_gestures.h" -- Uses "standard" HW_I2C pins
  UM_MultiRelay        = USERMOD_ID_MULTI_RELAY,        // 0x0D // Usermod "usermod_multi_relay.h"
  UM_AnimatedStaircase = USERMOD_ID_ANIMATED_STAIRCASE, // 0x0E // Usermod "Animated_Staircase.h"
  UM_Battery           = USERMOD_ID_BATTERY,            //
  // #define USERMOD_ID_RTC                             // 0x0F // Usermod "usermod_rtc.h" -- Uses "standard" HW_I2C pins
  // #define USERMOD_ID_ELEKSTUBE_IPS                   // 0x10 // Usermod "usermod_elekstube_ips.h" -- Uses quite a few pins ... see Hardware.h and User_Setup.h
  // #define USERMOD_ID_SN_PHOTORESISTOR                // 0x11 // Usermod "usermod_sn_photoresistor.h" -- Uses hard-coded pin (PHOTORESISTOR_PIN == A0), but could be easily updated to use pinManager
  UM_BH1750            = USERMOD_ID_BH1750,             // 0x14 // Usermod "bh1750.h -- Uses "standard" HW_I2C pins
  UM_RGBRotaryEncoder  = USERMOD_RGB_ROTARY_ENCODER,    // 0x16 // Usermod "rgb-rotary-encoder.h"
  UM_QuinLEDAnPenta    = USERMOD_ID_QUINLED_AN_PENTA,   // 0x17 // Usermod "quinled-an-penta.h"
  UM_BME280            = USERMOD_ID_BME280,             // 0x1E // Usermod "usermod_bme280.h -- Uses "standard" HW_I2C pins
  UM_Audioreactive     = USERMOD_ID_AUDIOREACTIVE,      // 0x20 // Usermod "audio_reactive.h"
  UM_SdCard            = USERMOD_ID_SD_CARD,            // 0x25 // Usermod "usermod_sd_card.h"
  UM_PWM_OUTPUTS       = USERMOD_ID_PWM_OUTPUTS,        // 0x26 // Usermod "usermod_pwm_outputs.h"
  UM_LDR_DUSK_DAWN     = USERMOD_ID_LDR_DUSK_DAWN,      // 0x2B // Usermod "usermod_LDR_Dusk_Dawn_v2.h"
  UM_MAX17048          = USERMOD_ID_MAX17048,           // 0x2F // Usermod "usermod_max17048.h"
  UM_BME68X            = USERMOD_ID_BME68X,             // 0x31 // Usermod "usermod_bme68x.h -- Uses "standard" HW_I2C pins
  UM_PIXELS_DICE_TRAY  = USERMOD_ID_PIXELS_DICE_TRAY    // 0x35 // Usermod "pixels_dice_tray.h" -- Needs compile time specified 6 pins for display including SPI.
};
static_assert(0u == static_cast<uint8_t>(PinOwner::None), "PinOwner::None must be zero, so default array initialization works as expected");

<<<<<<< HEAD
class PinManager {
  private:
    #ifdef ESP8266
    #define WLED_NUM_PINS (GPIO_PIN_COUNT+1) // somehow they forgot GPIO 16 (0-16==17)
    static uint32_t pinAlloc;     // 1 bit per pin, we use first 17bits
    #else
    #define WLED_NUM_PINS (GPIO_PIN_COUNT)
    static uint64_t pinAlloc;     // 1 bit per pin, we use 50 bits on ESP32-S3
    static uint16_t ledcAlloc;    // up to 16 LEDC channels (WLED_MAX_ANALOG_CHANNELS)
    #endif
    static uint8_t i2cAllocCount; // allow multiple allocation of I2C bus pins but keep track of allocations
    static uint8_t spiAllocCount; // allow multiple allocation of SPI bus pins but keep track of allocations
    static PinOwner ownerTag[WLED_NUM_PINS];

  public:
    // De-allocates a single pin
    static bool deallocatePin(byte gpio, PinOwner tag);
    // De-allocates multiple pins but only if all can be deallocated (PinOwner has to be specified)
    static bool deallocateMultiplePins(const uint8_t *pinArray, byte arrayElementCount, PinOwner tag);
    static bool deallocateMultiplePins(const managed_pin_type *pinArray, byte arrayElementCount, PinOwner tag);
    // Allocates a single pin, with an owner tag.
    // De-allocation requires the same owner tag (or override)
    static bool allocatePin(byte gpio, bool output, PinOwner tag);
    // Allocates all the pins, or allocates none of the pins, with owner tag.
    // Provided to simplify error condition handling in clients
    // using more than one pin, such as I2C, SPI, rotary encoders,
    // ethernet, etc..
    static bool allocateMultiplePins(const managed_pin_type * mptArray, byte arrayElementCount, PinOwner tag );
    static bool allocateMultiplePins(const int8_t * mptArray, byte arrayElementCount, PinOwner tag, boolean output);

=======
namespace PinManager {
  // De-allocates a single pin
  bool deallocatePin(byte gpio, PinOwner tag);
  // De-allocates multiple pins but only if all can be deallocated (PinOwner has to be specified)
  bool deallocateMultiplePins(const uint8_t *pinArray, byte arrayElementCount, PinOwner tag);
  bool deallocateMultiplePins(const managed_pin_type *pinArray, byte arrayElementCount, PinOwner tag);
  // Allocates a single pin, with an owner tag.
  // De-allocation requires the same owner tag (or override)
  bool allocatePin(byte gpio, bool output, PinOwner tag);
  // Allocates all the pins, or allocates none of the pins, with owner tag.
  // Provided to simplify error condition handling in clients
  // using more than one pin, such as I2C, SPI, rotary encoders,
  // ethernet, etc..
  bool allocateMultiplePins(const managed_pin_type * mptArray, byte arrayElementCount, PinOwner tag );
>>>>>>> d2d5c423

  [[deprecated("Replaced by three-parameter allocatePin(gpio, output, ownerTag), for improved debugging")]]
  inline bool allocatePin(byte gpio, bool output = true) { return allocatePin(gpio, output, PinOwner::None); }
  [[deprecated("Replaced by two-parameter deallocatePin(gpio, ownerTag), for improved debugging")]]
  inline void deallocatePin(byte gpio) { deallocatePin(gpio, PinOwner::None); }

  // will return true for reserved pins
  bool isPinAllocated(byte gpio, PinOwner tag = PinOwner::None);
  // will return false for reserved pins
  bool isPinOk(byte gpio, bool output = true);
  
  bool isReadOnlyPin(byte gpio);

  PinOwner getPinOwner(byte gpio);

  #ifdef ARDUINO_ARCH_ESP32
  byte allocateLedc(byte channels);
  void deallocateLedc(byte pos, byte channels);
  #endif
};

//extern PinManager pinManager;
#endif<|MERGE_RESOLUTION|>--- conflicted
+++ resolved
@@ -30,18 +30,6 @@
   Ethernet      = 0x81,
   BusDigital    = 0x82,
   BusOnOff      = 0x83,
-<<<<<<< HEAD
-  BusPwm        = 0x84,   // 'BusP' == PWM output using BusPwm
-  Button        = 0x85,   // 'Butn' == button from configuration
-  IR            = 0x86,   // 'IR'   == IR receiver pin from configuration
-  Relay         = 0x87,   // 'Rly'  == Relay pin from configuration
-  SPI_RAM       = 0x88,   // 'SpiR' == SPI RAM
-  DebugOut      = 0x89,   // 'Dbg'  == debug output always IO1
-  DMX           = 0x8A,   // 'DMX'  == hard-coded to IO2
-  HW_I2C        = 0x8B,   // 'I2C'  == hardware I2C pins (4&5 on ESP8266, 21&22 on ESP32)
-  HW_SPI        = 0x8C,   // 'SPI'  == hardware (V)SPI pins (13,14&15 on ESP8266, 5,18&23 on ESP32)
-  HUB75         = 0x8E,   // 'Hub75' == Hub75 driver
-=======
   BusPwm        = 0x84,   // 'BusP'      == PWM output using BusPwm
   Button        = 0x85,   // 'Butn'      == button from configuration
   IR            = 0x86,   // 'IR'        == IR receiver pin from configuration
@@ -52,7 +40,7 @@
   HW_I2C        = 0x8B,   // 'I2C'       == hardware I2C pins (4&5 on ESP8266, 21&22 on ESP32)
   HW_SPI        = 0x8C,   // 'SPI'       == hardware (V)SPI pins (13,14&15 on ESP8266, 5,18&23 on ESP32)
   DMX_INPUT     = 0x8D,   // 'DMX_INPUT' == DMX input via serial
->>>>>>> d2d5c423
+  HUB75         = 0x8E,   // 'Hub75' == Hub75 driver
   // Use UserMod IDs from const.h here
   UM_Unspecified       = USERMOD_ID_UNSPECIFIED,        // 0x01
   UM_Example           = USERMOD_ID_EXAMPLE,            // 0x02 // Usermod "usermod_v2_example.h"
@@ -85,38 +73,6 @@
 };
 static_assert(0u == static_cast<uint8_t>(PinOwner::None), "PinOwner::None must be zero, so default array initialization works as expected");
 
-<<<<<<< HEAD
-class PinManager {
-  private:
-    #ifdef ESP8266
-    #define WLED_NUM_PINS (GPIO_PIN_COUNT+1) // somehow they forgot GPIO 16 (0-16==17)
-    static uint32_t pinAlloc;     // 1 bit per pin, we use first 17bits
-    #else
-    #define WLED_NUM_PINS (GPIO_PIN_COUNT)
-    static uint64_t pinAlloc;     // 1 bit per pin, we use 50 bits on ESP32-S3
-    static uint16_t ledcAlloc;    // up to 16 LEDC channels (WLED_MAX_ANALOG_CHANNELS)
-    #endif
-    static uint8_t i2cAllocCount; // allow multiple allocation of I2C bus pins but keep track of allocations
-    static uint8_t spiAllocCount; // allow multiple allocation of SPI bus pins but keep track of allocations
-    static PinOwner ownerTag[WLED_NUM_PINS];
-
-  public:
-    // De-allocates a single pin
-    static bool deallocatePin(byte gpio, PinOwner tag);
-    // De-allocates multiple pins but only if all can be deallocated (PinOwner has to be specified)
-    static bool deallocateMultiplePins(const uint8_t *pinArray, byte arrayElementCount, PinOwner tag);
-    static bool deallocateMultiplePins(const managed_pin_type *pinArray, byte arrayElementCount, PinOwner tag);
-    // Allocates a single pin, with an owner tag.
-    // De-allocation requires the same owner tag (or override)
-    static bool allocatePin(byte gpio, bool output, PinOwner tag);
-    // Allocates all the pins, or allocates none of the pins, with owner tag.
-    // Provided to simplify error condition handling in clients
-    // using more than one pin, such as I2C, SPI, rotary encoders,
-    // ethernet, etc..
-    static bool allocateMultiplePins(const managed_pin_type * mptArray, byte arrayElementCount, PinOwner tag );
-    static bool allocateMultiplePins(const int8_t * mptArray, byte arrayElementCount, PinOwner tag, boolean output);
-
-=======
 namespace PinManager {
   // De-allocates a single pin
   bool deallocatePin(byte gpio, PinOwner tag);
@@ -131,7 +87,7 @@
   // using more than one pin, such as I2C, SPI, rotary encoders,
   // ethernet, etc..
   bool allocateMultiplePins(const managed_pin_type * mptArray, byte arrayElementCount, PinOwner tag );
->>>>>>> d2d5c423
+  bool allocateMultiplePins(const int8_t * mptArray, byte arrayElementCount, PinOwner tag, boolean output);
 
   [[deprecated("Replaced by three-parameter allocatePin(gpio, output, ownerTag), for improved debugging")]]
   inline bool allocatePin(byte gpio, bool output = true) { return allocatePin(gpio, output, PinOwner::None); }
@@ -142,7 +98,7 @@
   bool isPinAllocated(byte gpio, PinOwner tag = PinOwner::None);
   // will return false for reserved pins
   bool isPinOk(byte gpio, bool output = true);
-  
+
   bool isReadOnlyPin(byte gpio);
 
   PinOwner getPinOwner(byte gpio);
