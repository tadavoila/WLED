#ifndef WLED_PIN_MANAGER_H
#define WLED_PIN_MANAGER_H
/*
 * Registers pins so there is no attempt for two interfaces to use the same pin
 */
#include <Arduino.h>
#ifdef ARDUINO_ARCH_ESP32
#include "driver/ledc.h" // needed for analog/LEDC channel counts
#endif
#include "const.h" // for USERMOD_* values

typedef struct PinManagerPinType {
  int8_t pin;
  bool   isOutput;
} managed_pin_type;

/*
 * Allows PinManager to "lock" an allocation to a specific
 * owner, so someone else doesn't accidentally de-allocate
 * a pin it hasn't allocated.  Also enhances debugging.
 *
 * RAM Cost:
 *     17 bytes on ESP8266
 *     40 bytes on ESP32
 */
enum struct PinOwner : uint8_t {
  None          = 0,      // default == legacy == unspecified owner
  // High bit is set for all built-in pin owners
  Ethernet      = 0x81,
  BusDigital    = 0x82,
  BusOnOff      = 0x83,
  BusPwm        = 0x84,   // 'BusP' == PWM output using BusPwm
  Button        = 0x85,   // 'Butn' == button from configuration
  IR            = 0x86,   // 'IR'   == IR receiver pin from configuration
  Relay         = 0x87,   // 'Rly'  == Relay pin from configuration
  SPI_RAM       = 0x88,   // 'SpiR' == SPI RAM
  DebugOut      = 0x89,   // 'Dbg'  == debug output always IO1
  DMX           = 0x8A,   // 'DMX'  == hard-coded to IO2
  HW_I2C        = 0x8B,   // 'I2C'  == hardware I2C pins (4&5 on ESP8266, 21&22 on ESP32)
  HW_SPI        = 0x8C,   // 'SPI'  == hardware (V)SPI pins (13,14&15 on ESP8266, 5,18&23 on ESP32)
  HUB75         = 0x8E,   // 'Hub75' == Hub75 driver
  // Use UserMod IDs from const.h here
  UM_Unspecified       = USERMOD_ID_UNSPECIFIED,        // 0x01
  UM_Example           = USERMOD_ID_EXAMPLE,            // 0x02 // Usermod "usermod_v2_example.h"
  UM_Temperature       = USERMOD_ID_TEMPERATURE,        // 0x03 // Usermod "usermod_temperature.h"
  // #define USERMOD_ID_FIXNETSERVICES                  // 0x04 // Usermod "usermod_Fix_unreachable_netservices.h" -- Does not allocate pins
  UM_PIR               = USERMOD_ID_PIRSWITCH,          // 0x05 // Usermod "usermod_PIR_sensor_switch.h"
  UM_IMU               = USERMOD_ID_IMU,                // 0x06 // Usermod "usermod_mpu6050_imu.h" -- Interrupt pin
  UM_FourLineDisplay   = USERMOD_ID_FOUR_LINE_DISP,     // 0x07 // Usermod "usermod_v2_four_line_display.h -- May use "standard" HW_I2C pins
  UM_RotaryEncoderUI   = USERMOD_ID_ROTARY_ENC_UI,      // 0x08 // Usermod "usermod_v2_rotary_encoder_ui.h"
  // #define USERMOD_ID_AUTO_SAVE                       // 0x09 // Usermod "usermod_v2_auto_save.h" -- Does not allocate pins
  // #define USERMOD_ID_DHT                             // 0x0A // Usermod "usermod_dht.h" -- Statically allocates pins, not compatible with pinManager?
  // #define USERMOD_ID_VL53L0X                         // 0x0C // Usermod "usermod_vl53l0x_gestures.h" -- Uses "standard" HW_I2C pins
  UM_MultiRelay        = USERMOD_ID_MULTI_RELAY,        // 0x0D // Usermod "usermod_multi_relay.h"
  UM_AnimatedStaircase = USERMOD_ID_ANIMATED_STAIRCASE, // 0x0E // Usermod "Animated_Staircase.h"
  UM_Battery           = USERMOD_ID_BATTERY,            //
  // #define USERMOD_ID_RTC                             // 0x0F // Usermod "usermod_rtc.h" -- Uses "standard" HW_I2C pins
  // #define USERMOD_ID_ELEKSTUBE_IPS                   // 0x10 // Usermod "usermod_elekstube_ips.h" -- Uses quite a few pins ... see Hardware.h and User_Setup.h
  // #define USERMOD_ID_SN_PHOTORESISTOR                // 0x11 // Usermod "usermod_sn_photoresistor.h" -- Uses hard-coded pin (PHOTORESISTOR_PIN == A0), but could be easily updated to use pinManager
  UM_BH1750            = USERMOD_ID_BH1750,             // 0x14 // Usermod "bh1750.h -- Uses "standard" HW_I2C pins
  UM_RGBRotaryEncoder  = USERMOD_RGB_ROTARY_ENCODER,    // 0x16 // Usermod "rgb-rotary-encoder.h"
  UM_QuinLEDAnPenta    = USERMOD_ID_QUINLED_AN_PENTA,   // 0x17 // Usermod "quinled-an-penta.h"
  UM_BME280            = USERMOD_ID_BME280,             // 0x1E // Usermod "usermod_bme280.h -- Uses "standard" HW_I2C pins
  UM_Audioreactive     = USERMOD_ID_AUDIOREACTIVE,      // 0x20 // Usermod "audio_reactive.h"
  UM_SdCard            = USERMOD_ID_SD_CARD,            // 0x25 // Usermod "usermod_sd_card.h"
  UM_PWM_OUTPUTS       = USERMOD_ID_PWM_OUTPUTS,        // 0x26 // Usermod "usermod_pwm_outputs.h"
  UM_LDR_DUSK_DAWN     = USERMOD_ID_LDR_DUSK_DAWN,      // 0x2B // Usermod "usermod_LDR_Dusk_Dawn_v2.h"
  UM_MAX17048          = USERMOD_ID_MAX17048,           // 0x2F // Usermod "usermod_max17048.h"
  UM_BME68X            = USERMOD_ID_BME68X,             // 0x31 // Usermod "usermod_bme68x.h -- Uses "standard" HW_I2C pins
  UM_PIXELS_DICE_TRAY  = USERMOD_ID_PIXELS_DICE_TRAY    // 0x35 // Usermod "pixels_dice_tray.h" -- Needs compile time specified 6 pins for display including SPI.
};
static_assert(0u == static_cast<uint8_t>(PinOwner::None), "PinOwner::None must be zero, so default array initialization works as expected");

class PinManager {
  private:
    #ifdef ESP8266
    #define WLED_NUM_PINS (GPIO_PIN_COUNT+1) // somehow they forgot GPIO 16 (0-16==17)
    static uint32_t pinAlloc;     // 1 bit per pin, we use first 17bits
    #else
    #define WLED_NUM_PINS (GPIO_PIN_COUNT)
    static uint64_t pinAlloc;     // 1 bit per pin, we use 50 bits on ESP32-S3
    static uint16_t ledcAlloc;    // up to 16 LEDC channels (WLED_MAX_ANALOG_CHANNELS)
    #endif
    static uint8_t i2cAllocCount; // allow multiple allocation of I2C bus pins but keep track of allocations
    static uint8_t spiAllocCount; // allow multiple allocation of SPI bus pins but keep track of allocations
    static PinOwner ownerTag[WLED_NUM_PINS];

  public:
<<<<<<< HEAD
  PinManagerClass() : pinAlloc(0), i2cAllocCount(0), spiAllocCount(0) {}
  // De-allocates a single pin
  bool deallocatePin(byte gpio, PinOwner tag);
  // De-allocates multiple pins but only if all can be deallocated (PinOwner has to be specified)
  bool deallocateMultiplePins(const uint8_t *pinArray, byte arrayElementCount, PinOwner tag);
  bool deallocateMultiplePins(const managed_pin_type *pinArray, byte arrayElementCount, PinOwner tag);
  // Allocates a single pin, with an owner tag.
  // De-allocation requires the same owner tag (or override)
  bool allocatePin(byte gpio, bool output, PinOwner tag);
  // Allocates all the pins, or allocates none of the pins, with owner tag.
  // Provided to simplify error condition handling in clients
  // using more than one pin, such as I2C, SPI, rotary encoders,
  // ethernet, etc..
  bool allocateMultiplePins(const managed_pin_type * mptArray, byte arrayElementCount, PinOwner tag );
  bool allocateMultiplePins(const int8_t * mptArray, byte arrayElementCount, PinOwner tag, boolean output);
=======
    // De-allocates a single pin
    static bool deallocatePin(byte gpio, PinOwner tag);
    // De-allocates multiple pins but only if all can be deallocated (PinOwner has to be specified)
    static bool deallocateMultiplePins(const uint8_t *pinArray, byte arrayElementCount, PinOwner tag);
    static bool deallocateMultiplePins(const managed_pin_type *pinArray, byte arrayElementCount, PinOwner tag);
    // Allocates a single pin, with an owner tag.
    // De-allocation requires the same owner tag (or override)
    static bool allocatePin(byte gpio, bool output, PinOwner tag);
    // Allocates all the pins, or allocates none of the pins, with owner tag.
    // Provided to simplify error condition handling in clients
    // using more than one pin, such as I2C, SPI, rotary encoders,
    // ethernet, etc..
    static bool allocateMultiplePins(const managed_pin_type * mptArray, byte arrayElementCount, PinOwner tag );
>>>>>>> bd7cd32f

    [[deprecated("Replaced by three-parameter allocatePin(gpio, output, ownerTag), for improved debugging")]]
    static inline bool allocatePin(byte gpio, bool output = true) { return allocatePin(gpio, output, PinOwner::None); }
    [[deprecated("Replaced by two-parameter deallocatePin(gpio, ownerTag), for improved debugging")]]
    static inline void deallocatePin(byte gpio) { deallocatePin(gpio, PinOwner::None); }

    // will return true for reserved pins
    static bool isPinAllocated(byte gpio, PinOwner tag = PinOwner::None);
    // will return false for reserved pins
    static bool isPinOk(byte gpio, bool output = true);
    
    static bool isReadOnlyPin(byte gpio);

    static PinOwner getPinOwner(byte gpio);

    #ifdef ARDUINO_ARCH_ESP32
    static byte allocateLedc(byte channels);
    static void deallocateLedc(byte pos, byte channels);
    #endif
};

//extern PinManager pinManager;
#endif<|MERGE_RESOLUTION|>--- conflicted
+++ resolved
@@ -86,23 +86,6 @@
     static PinOwner ownerTag[WLED_NUM_PINS];
 
   public:
-<<<<<<< HEAD
-  PinManagerClass() : pinAlloc(0), i2cAllocCount(0), spiAllocCount(0) {}
-  // De-allocates a single pin
-  bool deallocatePin(byte gpio, PinOwner tag);
-  // De-allocates multiple pins but only if all can be deallocated (PinOwner has to be specified)
-  bool deallocateMultiplePins(const uint8_t *pinArray, byte arrayElementCount, PinOwner tag);
-  bool deallocateMultiplePins(const managed_pin_type *pinArray, byte arrayElementCount, PinOwner tag);
-  // Allocates a single pin, with an owner tag.
-  // De-allocation requires the same owner tag (or override)
-  bool allocatePin(byte gpio, bool output, PinOwner tag);
-  // Allocates all the pins, or allocates none of the pins, with owner tag.
-  // Provided to simplify error condition handling in clients
-  // using more than one pin, such as I2C, SPI, rotary encoders,
-  // ethernet, etc..
-  bool allocateMultiplePins(const managed_pin_type * mptArray, byte arrayElementCount, PinOwner tag );
-  bool allocateMultiplePins(const int8_t * mptArray, byte arrayElementCount, PinOwner tag, boolean output);
-=======
     // De-allocates a single pin
     static bool deallocatePin(byte gpio, PinOwner tag);
     // De-allocates multiple pins but only if all can be deallocated (PinOwner has to be specified)
@@ -116,7 +99,8 @@
     // using more than one pin, such as I2C, SPI, rotary encoders,
     // ethernet, etc..
     static bool allocateMultiplePins(const managed_pin_type * mptArray, byte arrayElementCount, PinOwner tag );
->>>>>>> bd7cd32f
+    static bool allocateMultiplePins(const int8_t * mptArray, byte arrayElementCount, PinOwner tag, boolean output);
+
 
     [[deprecated("Replaced by three-parameter allocatePin(gpio, output, ownerTag), for improved debugging")]]
     static inline bool allocatePin(byte gpio, bool output = true) { return allocatePin(gpio, output, PinOwner::None); }
