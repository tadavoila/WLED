{
  "name": "wled",
<<<<<<< HEAD
  "version": "0.12.0-b3",
=======
  "version": "0.12.0-b4",
>>>>>>> 4a1ecc7b
  "description": "Tools for WLED project",
  "main": "tools/cdata.js",
  "directories": {
    "lib": "lib",
    "test": "test"
  },
  "scripts": {
    "build": "node tools/cdata.js",
    "dev": "nodemon -e js,html,htm,css,png,jpg,gif,ico,js -w tools/ -w wled00/data/ -x node tools/cdata.js"
  },
  "repository": {
    "type": "git",
    "url": "git+https://github.com/Aircoookie/WLED.git"
  },
  "author": "",
  "license": "ISC",
  "bugs": {
    "url": "https://github.com/Aircoookie/WLED/issues"
  },
  "homepage": "https://github.com/Aircoookie/WLED#readme",
  "dependencies": {
    "clean-css": "^4.2.3",
    "html-minifier-terser": "^5.1.1",
    "inliner": "^1.13.1",
    "nodemon": "^2.0.4",
    "zlib": "^1.0.5"
  }
}<|MERGE_RESOLUTION|>--- conflicted
+++ resolved
@@ -1,10 +1,6 @@
 {
   "name": "wled",
-<<<<<<< HEAD
-  "version": "0.12.0-b3",
-=======
   "version": "0.12.0-b4",
->>>>>>> 4a1ecc7b
   "description": "Tools for WLED project",
   "main": "tools/cdata.js",
   "directories": {
